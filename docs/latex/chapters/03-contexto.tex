\chapter{CONTEXTO DEL PROYECTO}

\section{Conceptos Fundamentales del Dominio}

Antes de abordar los aspectos técnicos de la solución, es fundamental establecer el vocabulario específico del dominio del mercado laboral. Esta sección define los conceptos clave que estructuran el problema: las ofertas laborales como fuente primaria de datos, las habilidades como unidades de análisis, su tipología (hard vs. soft skills), y el rol de las taxonomías en la estandarización del conocimiento ocupacional.

\subsection{Ofertas Laborales y Avisos de Empleo}

Una oferta laboral (job posting) es un anuncio público de una vacante que especifica título del cargo, descripción de funciones, requisitos de formación, habilidades técnicas requeridas y condiciones del puesto \cite{rubio2025}. Las ofertas publicadas en portales de empleo constituyen una fuente de datos de alta frecuencia sobre demanda laboral, permitiendo capturar tendencias emergentes con granularidad temporal superior a encuestas tradicionales \cite{cardenas2015, rubio2025}. Sin embargo, representan únicamente ``demanda revelada'', excluyendo vacantes cubiertas por redes internas \cite{aguilera2018}. Los portales digitales (elempleo.com, computrabajo.com, LinkedIn) operan como observatorios del mercado laboral LATAM, proveyendo texto no estructurado procesable mediante NLP.

\subsection{Habilidades, Competencias y Skills}

El término skill (habilidad) se define como la unidad básica de conocimiento, capacidad técnica o destreza requerida para un rol laboral \cite{kavargyris2025}. Para este trabajo, se adopta la definición operacional de skill como cualquier mención textual en ofertas que describa capacidades requeridas: lenguajes (``Python''), metodologías (``Scrum''), herramientas (``Docker''), conceptos técnicos (``microservicios'') o competencias transversales (``trabajo en equipo'') \cite{nguyen2024}. Las skills operan como proxy de demanda laboral: frecuencia refleja intensidad de demanda, co-ocurrencia revela ecosistemas tecnológicos \cite{lukauskas2023}.

\subsection{Tipología de Habilidades: Hard Skills vs. Soft Skills}

Hard Skills (habilidades técnicas) son capacidades específicas, medibles y enseñables mediante educación formal, caracterizadas por ser específicas del rol, tener evaluación objetiva y experimentar evolución rápida \cite{rubio2025}. Ejemplos IT: lenguajes (Python, Java), frameworks (React, Django), cloud (AWS, Azure), bases de datos (PostgreSQL, MongoDB), metodologías (Agile, DevOps), herramientas (Docker, Kubernetes).

Soft Skills (habilidades transversales) son capacidades relacionales e interpersonales transversales a dominios con evaluación subjetiva y relevancia estable \cite{aguilera2018}: liderazgo, comunicación, trabajo en equipo, resolución de problemas, adaptabilidad.

Para NLP automatizado, las hard skills presentan ventaja por expresión léxica consistente (``Docker'' con variantes limitadas), mientras soft skills exhiben alta variabilidad lingüística (``trabajo en equipo'' = ``colaboración'', ``espíritu colaborativo'', ``teamwork'').

\subsection{Hard Skills IT en el Análisis Automatizado}

Este trabajo se enfoca exclusivamente en hard skills IT por tres razones. Primero, las nomenclaturas estandarizadas globalmente facilitan extracción automatizada con alta precisión versus la ambigüedad semántica de soft skills \cite{nguyen2024}. Segundo, la trazabilidad a taxonomías ESCO (13k+ skills) y O*NET (233 skills subset) provee vocabularios controlados exhaustivos \cite{kavargyris2025, rubio2025}. Tercero, la identificación de tecnologías emergentes provee inteligencia accionable para actualización curricular \cite{rubio2025}.

Las hard skills IT abarcan categorías como: lenguajes de programación (Python, Java, JavaScript), frameworks web (Django, React, Spring Boot), bases de datos relacionales y NoSQL (PostgreSQL, MongoDB), plataformas cloud (AWS, Azure, GCP), herramientas DevOps (Docker, Kubernetes, Terraform), metodologías ágiles (Scrum, Kanban, CI/CD) y dominios especializados (Machine Learning, Data Science, Blockchain, Ciberseguridad).

\subsection{Taxonomías de Habilidades y Ocupaciones}

Una taxonomía de habilidades es un sistema jerárquico que organiza skills en categorías, establece relaciones semánticas y provee identificadores únicos. Cumplen tres funciones principales. Primero, la estandarización mediante la unificación de variantes léxicas (``JS'' → ``JavaScript'' en ESCO) \cite{kavargyris2025}. Segundo, la comparabilidad internacional ya que ESCO es multilingüe (27 idiomas UE), facilitando análisis transnacionales \cite{kavas2024}. Tercero, el mapeo de relaciones al conectar skills con ocupaciones y sectores económicos.

Limitación fundamental de las taxonomías: actualización lenta versus cambio tecnológico acelerado. ESCO v1.1.0 (2021) excluye tecnologías post-2022: ``ChatGPT'', ``LangChain'', ``Tailwind CSS'', ``dbt'', ``Terraform'' \cite{rubio2025}, generando ``skills emergentes'' sin representación en vocabularios controlados. Esta brecha temporal entre ciclos de actualización taxonómica (cada 2-3 años) y aparición de nuevas tecnologías (semanas/meses) plantea un desafío metodológico para los sistemas de análisis automatizado.

\section{Antecedentes Conceptuales}

Para comprender el diseño y la justificación de la solución desarrollada, es necesario fundamentar el proyecto en una serie de conceptos clave provenientes de la ingeniería de sistemas, la ciencia de datos y, fundamentalmente, del Procesamiento de Lenguaje Natural (NLP). Estos conceptos no actúan de forma aislada, sino que se articulan en un flujo metodológico que va desde la adquisición de datos brutos hasta la generación de conocimiento estructurado sobre el mercado laboral.

\subsection{Web Scraping y Adquisición de Datos}

El punto de partida del observatorio es la recolección de datos a gran escala desde fuentes web públicas. Esta tarea se realiza mediante Web Scraping, una técnica de extracción automatizada de información desde el código HTML de las páginas web \cite{orozco2019webscraping}. En el contexto del mercado laboral, esta técnica ha demostrado ser fundamental para obtener datos de alta frecuencia y granularidad directamente de los portales de empleo, superando las limitaciones de las encuestas y los reportes institucionales, que suelen ser retrospectivos y de baja periodicidad \cite{cardenas2015, rubio2025}.

El web scraping se distingue del simple \textit{crawling} en que no solo navega páginas web, sino que extrae y estructura información específica. Las técnicas modernas incluyen parsers HTML (BeautifulSoup, lxml), headless browsers (Playwright, Puppeteer) para contenido dinámico, control de rate limiting con throttling y backoff exponencial, y rotación de user-agents para evitar bloqueos.

La implementación debe seguir principios éticos y legales: respeto del archivo \texttt{robots.txt}, delays entre peticiones, registro de fuentes con sellos de tiempo, validación de datos extraídos y monitoreo de cambios en la estructura del DOM.

\subsection{Procesamiento de Lenguaje Natural (NLP)}

Una vez extraído el contenido textual de las ofertas laborales, el siguiente paso es prepararlo para el análisis computacional mediante técnicas de Procesamiento de Lenguaje Natural.

El preprocesamiento es fundamental para estandarizar los datos textuales. La Tokenización consiste en segmentar el texto en unidades mínimas o ``tokens'' (generalmente palabras o signos de puntuación) \cite{nguyen2024}, transformando cadenas continuas en secuencias discretas procesables. La Lematización reduce las palabras a su forma base o raíz gramatical, permitiendo agrupar variaciones morfológicas (por ejemplo, ``programar'', ``programando'' y ``programado'' se unifican bajo el lema ``programar'') \cite{echeverria2022}.

Con el texto limpio y normalizado, el núcleo del desafío consiste en la extracción de habilidades mediante un enfoque híbrido. Las Expresiones Regulares (Regex) permiten identificar secuencias de texto específicas con formatos predecibles \cite{lukauskas2023}, siendo efectivas para capturar tecnologías con nomenclaturas estandarizadas. El Reconocimiento de Entidades Nombradas (NER) es una técnica de NLP diseñada para identificar y clasificar entidades como habilidades y competencias \cite{herandi2024}, permitiendo reconocer habilidades en contextos gramaticales complejos.

\subsection{Large Language Models (LLMs)}

Para superar las limitaciones de la extracción de menciones explícitas, el proyecto incorpora Large Language Models (LLMs). Estos modelos de lenguaje a gran escala, como GPT o Llama 3, poseen capacidades de razonamiento contextual que permiten abordar desafíos más complejos \cite{herandi2024}.

A través del Prompt Engineering, es posible guiar a los LLMs para realizar tareas de enriquecimiento semántico: distinción entre habilidades explícitas e implícitas \cite{nguyen2024}, normalización de variantes terminológicas, clasificación según taxonomías predefinidas y generación de salidas estructuradas en formatos como JSON.

Existen diferentes modalidades de aplicación: zero-shot learning (sin ejemplos previos), few-shot learning (con algunos ejemplos en el prompt) \cite{nguyen2024} y fine-tuning (re-entrenamiento sobre datasets específicos) \cite{herandi2024, zhang2022}.

\subsection{Embeddings Semánticos y Representación Vectorial}

Las habilidades extraídas deben representarse de forma que permita su análisis cuantitativo. Los Embeddings Semánticos son representaciones vectoriales en un espacio de alta dimensionalidad donde la distancia entre vectores refleja la similitud semántica entre textos \cite{kavas2024}. Esto permite capturar relaciones semánticas complejas, realizar búsquedas por similitud eficientemente y agrupar habilidades relacionadas.

Dado que las ofertas laborales en América Latina contienen términos técnicos en inglés (``Spanglish''), es crucial el uso de Embeddings Multilingües, modelos entrenados para que textos con el mismo significado en diferentes idiomas tengan representaciones vectoriales cercanas en el mismo espacio semántico \cite{kavas2024}. Modelos populares incluyen E5-large, Sentence Transformers basados en BERT y multilingual-e5-base.

\subsection{Análisis No Supervisado: UMAP y HDBSCAN}

Para descubrir patrones y estructuras latentes, se aplica un pipeline de análisis no supervisado. Debido a que los embeddings son vectores de muy alta dimensionalidad (768 dimensiones), lo que genera la ``maldición de la dimensionalidad'', se aplica UMAP (Uniform Manifold Approximation and Projection), un algoritmo no lineal que reduce dimensiones preservando la estructura local y global, superior a métodos lineales como PCA \cite{lukauskas2023}.

Sobre los datos reducidos se aplica HDBSCAN (Hierarchical Density-Based Spatial Clustering of Applications with Noise), un algoritmo de clustering basado en densidad. A diferencia de K-Means, HDBSCAN no requiere especificar el número de clústeres, identifica grupos de formas arbitrarias, separa puntos que no pertenecen a ningún grupo como ``ruido'' y funciona con clústeres de densidades variables \cite{lukauskas2023}. Esta secuencia metodológica permite la identificación automática de ``ecosistemas de habilidades'' y perfiles laborales emergentes.

\subsection{Taxonomías Estandarizadas: ESCO e ISCO}

Para asegurar la comparabilidad y estandarización de resultados, el sistema integra taxonomías internacionales. ESCO (European Skills, Competences, Qualifications and Occupations) es una taxonomía multilingüe desarrollada por la Comisión Europea que clasifica más de 13,000 habilidades y conocimientos de manera jerárquica \cite{kavargyris2025}. ISCO-08 (International Standard Classification of Occupations) es un estándar internacional de la OIT para clasificar ocupaciones, proporcionando un marco común para comparar datos ocupacionales entre países. Adicionalmente, se toma como referencia O*NET, un portal del Departamento de Trabajo de EE. UU. que reporta habilidades de alta demanda \cite{rubio2025}.

\section{Análisis del Contexto}

El desafío de extraer, analizar y comprender la demanda de habilidades a partir de ofertas de empleo en línea ha sido abordado desde múltiples frentes en la literatura académica y aplicada. Si bien el objetivo es común traducir texto en conocimiento accionable sobre el mercado laboral, las aproximaciones metodológicas varían significativamente en complejidad, escalabilidad y profundidad semántica.

Para posicionar adecuadamente la contribución de este proyecto, fue necesario realizar un análisis crítico de las soluciones existentes a nivel global, agrupadas en tres grandes líneas de trabajo: primero, enfoques regionales en América Latina basados en análisis léxico y reglas manuales; segundo, la frontera de la extracción con Large Language Models (LLMs) mediante prompting y fine-tuning; y tercero, pipelines semánticos con descubrimiento no supervisado mediante embeddings y clustering.

El siguiente análisis demostrará que ninguna de estas líneas, de forma aislada, resolvía los desafíos metodológicos, geográficos y lingüísticos del mercado laboral tecnológico en América Latina. Esta fragmentación justificó la necesidad de una solución sintética y adaptada.

\subsection{Enfoques Regionales: Caracterización del Mercado con Métodos Léxicos}

La primera línea de trabajo comprende estudios pioneros en América Latina que validaron el uso de portales de empleo en línea como fuente de datos, pero emplearon metodologías de procesamiento de texto basadas en análisis léxico, frecuencias de términos y reglas manuales.

El estudio más completo fue el de Rubio Arrubla (2024) para el mercado colombiano \cite{rubio2025}. Este trabajo construyó una base de datos masiva mediante web scraping del portal elempleo.com para el periodo 2018-2023, abarcando más de 500,000 ofertas laborales. Su principal aporte fue la caracterización cuantitativa del impacto de la pandemia, demostrando un cambio estructural: las vacantes tecnológicas aumentaron 50\% en 18 meses post-pandemia. Se observó una caída en la demanda de herramientas ofimáticas tradicionales como Excel (35.8\% en 2018 a 17.4\% en 2023) y un surgimiento exponencial de tecnologías especializadas como NoSQL (12.3\%), Django (5.5\%) y React (5.3\%) para 2023 \cite{rubio2025}.

Metodológicamente, implementó una tipología propia de habilidades y clasificó vacantes mediante emparejamiento de texto basado en n-gramas y similitud contra la Clasificación Internacional Uniforme de Ocupaciones (CIUO). Sin embargo, su dependencia de la coincidencia léxica fue una limitación: el método perdía eficiencia a medida que aumentaban las palabras en los títulos, al no capturar el contexto general \cite{rubio2025}.

De forma análoga, Aguilera y Méndez (2018) para Argentina extrajeron datos de ZonaJobs y Bumeran mediante análisis de frecuencias y bigramas \cite{aguilera2018}. Para estandarizar el vocabulario informal, construyeron una lista de palabras clave semi-manual, limitando la escalabilidad y adaptabilidad a nuevas tecnologías.

Para México, Martínez Sánchez (2024) combinó datos de encuestas oficiales con scraping, basándose en frecuencia de términos y tipología manual para segmentar habilidades \cite{campos2024}.

Estos estudios regionales fueron cruciales para establecer la viabilidad de la recolección de datos, pero expusieron una brecha fundamental compartida: su dependencia de la correspondencia léxica explícita. Al basarse en frecuencias, n-gramas o listas predefinidas, estos sistemas eran metodológicamente frágiles ante la ambigüedad y variabilidad del lenguaje natural.

El Banco Interamericano de Desarrollo (BID) señaló la falta de pipelines modernos y automatizados en la región, destacando que la mayoría todavía se basa en reglas fijas o mapeos manuales sin incorporar embeddings ni NLP avanzado \cite{echeverria2022}. Esta constatación institucional refuerza la conclusión de un vacío sistémico: la ausencia de una solución que superara los enfoques léxicos para proporcionar análisis semántico, dinámico y escalable.

\subsection{La Frontera de la Extracción: El Uso de Large Language Models}

Paralelamente, una segunda línea de investigación a nivel internacional ha explorado el uso de LLMs para superar las limitaciones de los métodos léxicos, representando la frontera del estado del arte en extracción semántica.

Nguyen et al. (2024) investigaron el uso de LLMs de propósito general (GPT-3.5, GPT-4) en modalidad prompting sin re-entrenamiento (few-shot learning) \cite{nguyen2024}. Experimentaron con dos formatos de salida: extracción directa (``EXTRACTION-STYLE'') y etiquetado (``NER-STYLE''). Aunque los LLMs no igualaron la precisión de modelos supervisados tradicionales, demostraron capacidad superior para interpretar frases sintácticamente complejas. Sin embargo, el estudio advirtió sobre limitaciones: inconsistencia en formatos de salida, riesgo de ``alucinaciones'' (entidades no reales) y rendimiento cuantitativo inferior (F1-score entre 17.8\% y 27.8\%) \cite{nguyen2024}.

Tomando estas limitaciones como punto de partida, Herandi et al. (2024) representaron la siguiente evolución: el fine-tuning específico de un LLM \cite{herandi2024}. Ajustaron el modelo LLaMA 3 8B utilizando el dataset SkillSpan \cite{zhang2022}, diseñando un formato de salida estructurado en JSON que extraía la habilidad y su contexto textual. Este enfoque alcanzó el estado del arte (SOTA) con F1-score total de 64.8\% (skills: 54.3\%, knowledge: 74.2\%), superior a modelos supervisados previos y LLMs mediante prompting \cite{herandi2024}. El método garantizó consistencia y auditabilidad, resolviendo problemas prácticos de los LLMs.

A pesar de su sofisticación técnica, estos estudios comparten una limitación crucial: fueron desarrollados y validados casi exclusivamente sobre datasets en idioma inglés. El trabajo de Herandi et al. (2024) se fundamentó en SkillSpan, que contiene únicamente ofertas en inglés \cite{herandi2024}. Esta dependencia evidenció un vacío geográfico y lingüístico en la aplicación de técnicas de NLP avanzadas para el análisis del mercado laboral.

Si bien los LLMs representan la tecnología de punta, su aplicación efectiva no es trivial. El prompting simple resulta insuficiente en precisión y consistencia \cite{nguyen2024}, y las metodologías de fine-tuning, aunque superiores, estaban limitadas por la barrera del idioma de los datos de entrenamiento \cite{herandi2024}.

\subsection{Pipelines Semánticos y Descubrimiento No Supervisado}

La tercera línea se centra en arquitecturas de análisis completas que van más allá de la extracción para estructurar datos y descubrir patrones latentes de manera no supervisada, respondiendo cómo se agrupan las habilidades y evolucionan los perfiles laborales.

Lukauskas et al. (2023) es el pilar fundamental de esta aproximación \cite{lukauskas2023}. Su investigación en el mercado laboral de Lituania propuso y validó un pipeline de extremo a extremo que se ha convertido en referencia metodológica. El flujo comenzaba con extracción mediante Regex, seguido de vectorización con modelos basados en BERT (Sentence Transformers) para generar embeddings de 384 dimensiones. Conscientes de la ``maldición de la dimensionalidad'', compararon cinco métodos de reducción (PCA, t-SNE, UMAP, Trimap, Isomap), concluyendo que UMAP ofrecía los mejores resultados al preservar estructura local y global según la métrica de trustworthiness \cite{lukauskas2023}.

Finalmente, aplicaron y compararon algoritmos de clustering (K-means, DBSCAN, HDBSCAN, BIRCH, Affinity Propagation, Spectral), demostrando que HDBSCAN fue el más eficaz por su capacidad para identificar clústeres de formas y densidades variables y manejar ruido robustamente \cite{lukauskas2023}. El gran aporte fue proporcionar validación empírica para la secuencia completa Regex → Embeddings BERT → UMAP → HDBSCAN como metodología de vanguardia para descubrimiento automático de perfiles laborales coherentes a partir de más de 500,000 ofertas.

En una línea complementaria enfocada en estandarización, se encuentra la herramienta open-source ESCOX, presentada por Kavargyris et al. (2025) \cite{kavargyris2025}. ESCOX operacionaliza el mapeo semántico de texto no estructurado contra las taxonomías ESCO e ISCO-08. Su arquitectura usa un modelo Sentence Transformer pre-entrenado (all-MiniLM-L6-v2) para generar embeddings y calcula similitud del coseno contra entidades de ESCO, devolviendo aquellas que superan un umbral predefinido (0.6 para skills, 0.55 para occupations). Ofrece backend Flask API, matching por cosine similarity, umbrales ajustables, deployment con Docker Compose y GUI no-code \cite{kavargyris2025}.

En un caso de estudio con 6,500 ofertas de EURES en software engineering, ESCOX extrajo aproximadamente 7,400 habilidades y 6,100 ocupaciones. Las skills más frecuentes fueron Java (27.7\%), SQL (19.2\%), DevOps (12.8\%), Work independently (10.1\%) y Python (5.9\%) \cite{kavargyris2025}. El valor de ESCOX reside en su practicidad y naturaleza open-source. Sin embargo, sus autores reconocen que al ser un método basado en embeddings pre-entrenados sin fine-tuning, su precisión es inherentemente menor que modelos más especializados \cite{kavargyris2025}.

El trabajo de Kavas et al. (2024) abordó el desafío de clasificar ofertas laborales multilingües (en español e italiano) contra la taxonomía ESCO que está definida en inglés \cite{kavas2024}. Los autores propusieron un modelo híbrido de tres etapas: primero, utilizan embeddings multilingües (E5-large) para recuperar las 30 ocupaciones ESCO más similares mediante similitud coseno; segundo, enriquecen el contexto del LLM mediante Retrieval-Augmented Generation (RAG) para reducir alucinaciones; y tercero, emplean LLM Llama-3 8B optimizado con Chain-of-Thought y DSPy para seleccionar el título ocupacional final.

El sistema fue evaluado sobre 200 ofertas reales de InfoJobs (100 de Italia y 100 de España). La Tabla \ref{tab:kavas-results} resume los resultados obtenidos, comparando el desempeño del modelo para ambos idiomas.

\begin{table}[H]
\centering
\caption{Resultados del modelo híbrido de Kavas et al. (2024)}
\label{tab:kavas-results}
\small
\begin{tabular}{|l|c|c|c|}
\hline
\textbf{Componente} & \textbf{Métrica} & \textbf{Italia} & \textbf{España} \\
\hline
\multirow{2}{*}{LLM Llama-3 8B (CoT)} & Precisión@5 & 0.32 & 0.28 \\
\cline{2-4}
 & Recall@5 & 0.76 & 0.72 \\
\hline
Embeddings E5-large & Recall@10 & 0.88 & 0.92 \\
\hline
\end{tabular}
\end{table}

Los resultados superaron los baselines previos (SkillGPT, MNLI) y validaron que el enfoque híbrido de tres etapas (embeddings, RAG, LLM) es efectivo para contextos multilingües \cite{kavas2024}. Este estudio demostró que los embeddings multilingües son fundamentales para lograr alta cobertura (recall), mientras que los LLMs permiten refinar la precisión mediante razonamiento contextual.

El estado del arte al inicio de este proyecto mostraba que ya existían pipelines robustos para análisis no supervisado y descubrimiento de perfiles \cite{lukauskas2023}, así como herramientas prácticas para estandarización semántica \cite{kavargyris2025}. No obstante, estas capacidades no se habían integrado en una solución única que también incorporara la potencia inferencial de los LLMs de última generación \cite{herandi2024}. Más importante aún, ninguna de estas arquitecturas avanzadas había sido desarrollada, adaptada o validada para el contexto específico del mercado laboral en América Latina y las particularidades lingüísticas del español en la región.

\subsection{Análisis Comparativo del Estado del Arte}

El análisis del contexto revela un panorama de investigación rico pero fragmentado, donde ninguna solución existente abordaba de manera integral los desafíos del mercado laboral tecnológico en América Latina. La Tabla~\ref{tab:estado-arte-comparativo} resume las características principales de las líneas de trabajo analizadas.

\begin{table}[H]
\centering
\caption{Comparación de enfoques en el estado del arte}
\label{tab:estado-arte-comparativo}
\small
\begin{tabular}{|p{2.5cm}|p{3.5cm}|p{3.5cm}|p{2.5cm}|}
\hline
\textbf{Enfoque} & \textbf{Ventajas} & \textbf{Limitaciones} & \textbf{Refs.} \\
\hline
Enfoques Regionales (Léxicos) & Validación de web scraping; Datos de alta frecuencia; Contexto local & Dependencia léxica; Escalabilidad limitada; No captura semántica & \cite{rubio2025, aguilera2018, campos2024} \\
\hline
LLMs Prompting & Flexibilidad; Sin entrenamiento; Captura contexto complejo & Inconsistencia de salida; Alucinaciones; F1 bajo (17-27\%) & \cite{nguyen2024} \\
\hline
LLMs Fine-tuned & SOTA en F1 (64.8\%); Salidas estructuradas; Auditabilidad & Requiere datasets anotados; Solo en inglés; Costoso computacionalmente & \cite{herandi2024, zhang2022} \\
\hline
Pipelines Semánticos & Descubrimiento no supervisado; Identificación de perfiles; Metodología validada & No incluye LLMs; Limitado a extracción regex inicial & \cite{lukauskas2023} \\
\hline
Herramientas de Estandarización & Open-source; Integración ESCO/ISCO; Fácil de usar & Precisión limitada; No captura skills emergentes & \cite{kavargyris2025} \\
\hline
\end{tabular}
\end{table}

\subsection{Identificación de Brechas en la Literatura}

El análisis comparativo evidencia cinco brechas fundamentales que ninguna solución existente resuelve de manera integral:

\textbf{Brecha geográfica y lingüística}: Los estudios de vanguardia con LLMs se desarrollaron exclusivamente sobre datasets en inglés \cite{herandi2024, zhang2022}, dejando un vacío metodológico para el análisis del mercado laboral en español latinoamericano. Las particularidades lingüísticas del ``Spanglish'' técnico característico de la región no han sido abordadas sistemáticamente.

\textbf{Brecha metodológica en la extracción}: Los enfoques regionales validaron la recolección masiva de datos mediante web scraping \cite{rubio2025, aguilera2018, martinez2024}, pero se limitaron a análisis léxico sin capacidad semántica. Inversamente, los estudios internacionales con LLMs demostraron potencia inferencial \cite{nguyen2024, herandi2024} pero no fueron aplicados al contexto latinoamericano.

<<<<<<< HEAD
El proyecto partió de los aprendizajes de los estudios regionales, adoptando su enfoque en la recolección de datos masivos a través de web scraping como fuente válida y de alta frecuencia para caracterizar el mercado \cite{aguilera2018, campos2024, rubio2025}. Sin embargo, reemplazó conscientemente su análisis léxico, propenso a errores y de limitada profundidad, con la potencia semántica e inferencial de los Large Language Models (LLMs). Para ello, se inspiró en la investigación internacional de vanguardia, tanto en la exploración del prompting para manejar frases ambiguas \cite{nguyen2024}, como en la implementación de técnicas de fine-tuning para alcanzar un rendimiento de última generación \cite{herandi2024}.
=======
\textbf{Fragmentación arquitectónica}: Las tres líneas de investigación operan de forma aislada. Los pipelines semánticos no integran LLMs \cite{lukauskas2023}, los estudios de LLMs no implementan análisis no supervisado completo \cite{herandi2024}, y los enfoques regionales no incorporan embeddings ni clustering \cite{rubio2025}.
>>>>>>> 3745a9dd

\textbf{Ausencia de validación comparativa}: Ningún estudio contrasta sistemáticamente métodos tradicionales (NER + Regex) contra LLMs en el mismo corpus, impidiendo cuantificar el valor agregado de cada enfoque. Los estudios evalúan técnicas de forma aislada sin proveer marco de validación empírica cruzada.

\textbf{Barrera de actualización taxonómica}: Las taxonomías estandarizadas como ESCO presentan actualización lenta frente al cambio tecnológico \cite{rubio2025}. Las tecnologías emergentes post-2022 (frameworks, herramientas cloud, metodologías) no están representadas en vocabularios controlados, limitando la capacidad de los sistemas basados únicamente en matching taxonómico.

Estas brechas fundamentan la necesidad de una solución que sintetice las fortalezas de las distintas líneas metodológicas, adapte las técnicas de vanguardia al contexto lingüístico latinoamericano, e integre capacidades de extracción semántica con análisis no supervisado en una arquitectura de extremo a extremo validada empíricamente.<|MERGE_RESOLUTION|>--- conflicted
+++ resolved
@@ -178,17 +178,13 @@
 
 \subsection{Identificación de Brechas en la Literatura}
 
-El análisis comparativo evidencia cinco brechas fundamentales que ninguna solución existente resuelve de manera integral:
+El proyecto partió de los aprendizajes de los estudios regionales, adoptando su enfoque en la recolección de datos masivos a través de web scraping como fuente válida y de alta frecuencia para caracterizar el mercado \cite{aguilera2018, campos2024, rubio2025}. Sin embargo, reemplazó conscientemente su análisis léxico, propenso a errores y de limitada profundidad, con la potencia semántica e inferencial de los Large Language Models (LLMs). Para ello, se inspiró en la investigación internacional de vanguardia, tanto en la exploración del prompting para manejar frases ambiguas \cite{nguyen2024}, como en la implementación de técnicas de fine-tuning para alcanzar un rendimiento de última generación \cite{herandi2024}.
 
 \textbf{Brecha geográfica y lingüística}: Los estudios de vanguardia con LLMs se desarrollaron exclusivamente sobre datasets en inglés \cite{herandi2024, zhang2022}, dejando un vacío metodológico para el análisis del mercado laboral en español latinoamericano. Las particularidades lingüísticas del ``Spanglish'' técnico característico de la región no han sido abordadas sistemáticamente.
 
 \textbf{Brecha metodológica en la extracción}: Los enfoques regionales validaron la recolección masiva de datos mediante web scraping \cite{rubio2025, aguilera2018, martinez2024}, pero se limitaron a análisis léxico sin capacidad semántica. Inversamente, los estudios internacionales con LLMs demostraron potencia inferencial \cite{nguyen2024, herandi2024} pero no fueron aplicados al contexto latinoamericano.
 
-<<<<<<< HEAD
-El proyecto partió de los aprendizajes de los estudios regionales, adoptando su enfoque en la recolección de datos masivos a través de web scraping como fuente válida y de alta frecuencia para caracterizar el mercado \cite{aguilera2018, campos2024, rubio2025}. Sin embargo, reemplazó conscientemente su análisis léxico, propenso a errores y de limitada profundidad, con la potencia semántica e inferencial de los Large Language Models (LLMs). Para ello, se inspiró en la investigación internacional de vanguardia, tanto en la exploración del prompting para manejar frases ambiguas \cite{nguyen2024}, como en la implementación de técnicas de fine-tuning para alcanzar un rendimiento de última generación \cite{herandi2024}.
-=======
 \textbf{Fragmentación arquitectónica}: Las tres líneas de investigación operan de forma aislada. Los pipelines semánticos no integran LLMs \cite{lukauskas2023}, los estudios de LLMs no implementan análisis no supervisado completo \cite{herandi2024}, y los enfoques regionales no incorporan embeddings ni clustering \cite{rubio2025}.
->>>>>>> 3745a9dd
 
 \textbf{Ausencia de validación comparativa}: Ningún estudio contrasta sistemáticamente métodos tradicionales (NER + Regex) contra LLMs en el mismo corpus, impidiendo cuantificar el valor agregado de cada enfoque. Los estudios evalúan técnicas de forma aislada sin proveer marco de validación empírica cruzada.
 
