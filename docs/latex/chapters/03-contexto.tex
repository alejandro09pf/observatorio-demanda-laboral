\chapter{CONTEXTO DEL PROYECTO}

\section{Antecedentes Conceptuales}

Para comprender el diseño y la justificación de la solución desarrollada, es necesario fundamentar el proyecto en una serie de conceptos clave provenientes de la ingeniería de sistemas, la ciencia de datos y, fundamentalmente, del Procesamiento de Lenguaje Natural (NLP). Estos conceptos no actúan de forma aislada, sino que se articulan en un flujo metodológico que va desde la adquisición de datos brutos hasta la generación de conocimiento estructurado sobre el mercado laboral.

\section{Conceptos Fundamentales del Dominio}

Antes de abordar los aspectos técnicos de la solución, es fundamental establecer el vocabulario específico del dominio del mercado laboral. Esta sección define los conceptos clave que estructuran el problema: las ofertas laborales como fuente primaria de datos, las habilidades como unidades de análisis, su tipología (hard vs. soft skills), y el rol de las taxonomías en la estandarización del conocimiento ocupacional.

\subsection{Ofertas Laborales y Avisos de Empleo}

Una oferta laboral (job posting) es un anuncio público de una vacante que especifica título del cargo, descripción de funciones, requisitos de formación, habilidades técnicas requeridas y condiciones del puesto \cite{rubio2025}. Las ofertas publicadas en portales de empleo constituyen una fuente de datos de alta frecuencia sobre demanda laboral, permitiendo capturar tendencias emergentes con granularidad temporal superior a encuestas tradicionales \cite{cardenas2015, rubio2025}. Sin embargo, representan únicamente ``demanda revelada'', excluyendo vacantes cubiertas por redes internas \cite{aguilera2018}. Los portales digitales (elempleo.com, computrabajo.com, LinkedIn) operan como observatorios del mercado laboral LATAM, proveyendo texto no estructurado procesable mediante NLP.

\subsection{Habilidades, Competencias y Skills}

El término skill (habilidad) se define como la unidad básica de conocimiento, capacidad técnica o destreza requerida para un rol laboral \cite{kavargyris2025}. Para este trabajo, se adopta la definición operacional de skill como cualquier mención textual en ofertas que describa capacidades requeridas: lenguajes (``Python''), metodologías (``Scrum''), herramientas (``Docker''), conceptos técnicos (``microservicios'') o competencias transversales (``trabajo en equipo'') \cite{nguyen2024}. Las skills operan como proxy de demanda laboral: frecuencia refleja intensidad de demanda, co-ocurrencia revela ecosistemas tecnológicos \cite{lukauskas2023}.

\subsection{Tipología de Habilidades: Hard Skills vs. Soft Skills}

Hard Skills (habilidades técnicas) son capacidades específicas, medibles y enseñables mediante educación formal, caracterizadas por ser específicas del rol, tener evaluación objetiva y experimentar evolución rápida \cite{rubio2025}. Ejemplos IT: lenguajes (Python, Java), frameworks (React, Django), cloud (AWS, Azure), bases de datos (PostgreSQL, MongoDB), metodologías (Agile, DevOps), herramientas (Docker, Kubernetes).

Soft Skills (habilidades transversales) son capacidades relacionales e interpersonales transversales a dominios con evaluación subjetiva y relevancia estable \cite{aguilera2018}: liderazgo, comunicación, trabajo en equipo, resolución de problemas, adaptabilidad.

Para NLP automatizado, las hard skills presentan ventaja por expresión léxica consistente (``Docker'' con variantes limitadas), mientras soft skills exhiben alta variabilidad lingüística (``trabajo en equipo'' = ``colaboración'', ``espíritu colaborativo'', ``teamwork'').

\subsection{Hard Skills IT en el Análisis Automatizado}

Este trabajo se enfoca exclusivamente en hard skills IT por tres razones. Primero, las nomenclaturas estandarizadas globalmente facilitan extracción automatizada con alta precisión versus la ambigüedad semántica de soft skills \cite{nguyen2024}. Segundo, la trazabilidad a taxonomías ESCO (13k+ skills) y O*NET (233 skills subset) provee vocabularios controlados exhaustivos \cite{kavargyris2025, rubio2025}. Tercero, la identificación de tecnologías emergentes provee inteligencia accionable para actualización curricular \cite{rubio2025}.

Las hard skills IT abarcan categorías como: lenguajes de programación (Python, Java, JavaScript), frameworks web (Django, React, Spring Boot), bases de datos relacionales y NoSQL (PostgreSQL, MongoDB), plataformas cloud (AWS, Azure, GCP), herramientas DevOps (Docker, Kubernetes, Terraform), metodologías ágiles (Scrum, Kanban, CI/CD) y dominios especializados (Machine Learning, Data Science, Blockchain, Ciberseguridad).

\subsection{Taxonomías de Habilidades y Ocupaciones}

Una taxonomía de habilidades es un sistema jerárquico que organiza skills en categorías, establece relaciones semánticas y provee identificadores únicos. Cumplen tres funciones principales. Primero, la estandarización mediante la unificación de variantes léxicas (``JS'' → ``JavaScript'' en ESCO) \cite{kavargyris2025}. Segundo, la comparabilidad internacional ya que ESCO es multilingüe (27 idiomas UE), facilitando análisis transnacionales \cite{kavas2024}. Tercero, el mapeo de relaciones al conectar skills con ocupaciones y sectores económicos.

Limitación fundamental de las taxonomías: actualización lenta versus cambio tecnológico acelerado. ESCO v1.1.0 (2021) excluye tecnologías post-2022: ``ChatGPT'', ``LangChain'', ``Tailwind CSS'', ``dbt'', ``Terraform'' \cite{rubio2025}, generando ``skills emergentes'' sin representación en vocabularios controlados. Esta brecha temporal entre ciclos de actualización taxonómica (cada 2-3 años) y aparición de nuevas tecnologías (semanas/meses) plantea un desafío metodológico para los sistemas de análisis automatizado.

\subsection{Web Scraping y Adquisición de Datos}

El punto de partida del observatorio es la recolección de datos a gran escala desde fuentes web públicas. Esta tarea se realiza mediante Web Scraping, una técnica de extracción automatizada de información desde el código HTML de las páginas web \cite{orozco2019webscraping}. En el contexto del mercado laboral, esta técnica ha demostrado ser fundamental para obtener datos de alta frecuencia y granularidad directamente de los portales de empleo, superando las limitaciones de las encuestas y los reportes institucionales, que suelen ser retrospectivos y de baja periodicidad \cite{cardenas2015, rubio2025}.

El web scraping se distingue del simple 'crawling' en que no solo navega páginas web, sino que extrae y estructura información específica. Las técnicas modernas incluyen parsers HTML (BeautifulSoup, lxml), headless browsers (Playwright, Puppeteer) para contenido dinámico, control de rate limiting con throttling y backoff exponencial, y rotación de user-agents para evitar bloqueos.

La implementación debe seguir principios éticos y legales: respeto del archivo \texttt{robots.txt}, delays entre peticiones, registro de fuentes con sellos de tiempo, validación de datos extraídos y monitoreo de cambios en la estructura del DOM.

\subsection{Procesamiento de Lenguaje Natural (NLP)}

Una vez extraído el contenido textual de las ofertas laborales, el siguiente paso es prepararlo para el análisis computacional mediante técnicas de Procesamiento de Lenguaje Natural.

El preprocesamiento es fundamental para estandarizar los datos textuales. La Tokenización consiste en segmentar el texto en unidades mínimas o ``tokens'' (generalmente palabras o signos de puntuación) \cite{nguyen2024}, transformando cadenas continuas en secuencias discretas procesables. La Lematización reduce las palabras a su forma base o raíz gramatical, permitiendo agrupar variaciones morfológicas (por ejemplo, ``programar'', ``programando'' y ``programado'' se unifican bajo el lema ``programar'') \cite{echeverria2022}.

Con el texto limpio y normalizado, el núcleo del desafío consiste en la extracción de habilidades mediante un enfoque híbrido. Las Expresiones Regulares (Regex) permiten identificar secuencias de texto específicas con formatos predecibles \cite{lukauskas2023}, siendo efectivas para capturar tecnologías con nomenclaturas estandarizadas. El Reconocimiento de Entidades Nombradas (NER) es una técnica de NLP diseñada para identificar y clasificar entidades como habilidades y competencias \cite{herandi2024}, permitiendo reconocer habilidades en contextos gramaticales complejos.

\subsection{Large Language Models (LLMs)}

Para superar las limitaciones de la extracción de menciones explícitas, el proyecto incorpora Large Language Models (LLMs). Estos modelos de lenguaje a gran escala, como GPT o Llama 3, poseen capacidades de razonamiento contextual que permiten abordar desafíos más complejos \cite{herandi2024}.

A través del Prompt Engineering, es posible guiar a los LLMs para realizar tareas de enriquecimiento semántico: distinción entre habilidades explícitas e implícitas \cite{nguyen2024}, normalización de variantes terminológicas, clasificación según taxonomías predefinidas y generación de salidas estructuradas en formatos como JSON.

Existen diferentes modalidades de aplicación: zero-shot learning (sin ejemplos previos), few-shot learning (con algunos ejemplos en el prompt) \cite{nguyen2024} y fine-tuning (re-entrenamiento sobre datasets específicos) \cite{herandi2024, zhang2022}.

\subsection{Embeddings Semánticos y Representación Vectorial}

Las habilidades extraídas deben representarse de forma que permita su análisis cuantitativo. Los Embeddings Semánticos son representaciones vectoriales en un espacio de alta dimensionalidad donde la distancia entre vectores refleja la similitud semántica entre textos \cite{kavas2024}. Esto permite capturar relaciones semánticas complejas, realizar búsquedas por similitud eficientemente y agrupar habilidades relacionadas.

Dado que las ofertas laborales en América Latina contienen términos técnicos en inglés (``Spanglish''), es crucial el uso de Embeddings Multilingües, modelos entrenados para que textos con el mismo significado en diferentes idiomas tengan representaciones vectoriales cercanas en el mismo espacio semántico \cite{kavas2024}. Modelos populares incluyen E5-large, Sentence Transformers basados en BERT y multilingual-e5-base.

\subsection{Análisis No Supervisado: UMAP y HDBSCAN}

Para descubrir patrones y estructuras latentes, se aplica un pipeline de análisis no supervisado. Debido a que los embeddings son vectores de muy alta dimensionalidad (768 dimensiones), lo que genera la ``maldición de la dimensionalidad'', se aplica UMAP (Uniform Manifold Approximation and Projection), un algoritmo no lineal que reduce dimensiones preservando la estructura local y global, superior a métodos lineales como PCA \cite{lukauskas2023}.

Sobre los datos reducidos se aplica HDBSCAN (Hierarchical Density-Based Spatial Clustering of Applications with Noise), un algoritmo de clustering basado en densidad. A diferencia de K-Means, HDBSCAN no requiere especificar el número de clústeres, identifica grupos de formas arbitrarias, separa puntos que no pertenecen a ningún grupo como ``ruido'' y funciona con clústeres de densidades variables \cite{lukauskas2023}. Esta secuencia metodológica permite la identificación automática de ``ecosistemas de habilidades'' y perfiles laborales emergentes.

\subsection{Taxonomías Estandarizadas: ESCO e ISCO}

Para asegurar la comparabilidad y estandarización de resultados, el sistema integra taxonomías internacionales. ESCO (European Skills, Competences, Qualifications and Occupations) es una taxonomía multilingüe desarrollada por la Comisión Europea que clasifica más de 13,000 habilidades y conocimientos de manera jerárquica \cite{kavargyris2025}. ISCO-08 (International Standard Classification of Occupations) es un estándar internacional de la OIT para clasificar ocupaciones, proporcionando un marco común para comparar datos ocupacionales entre países. Adicionalmente, se toma como referencia O*NET, un portal del Departamento de Trabajo de EE. UU. que reporta habilidades de alta demanda \cite{rubio2025}.

\section{Análisis del Contexto}

El desafío de extraer, analizar y comprender la demanda de habilidades a partir de ofertas de empleo en línea ha sido abordado desde múltiples frentes en la literatura académica y aplicada. Si bien el objetivo es común traducir texto en conocimiento accionable sobre el mercado laboral, las aproximaciones metodológicas varían significativamente en complejidad, escalabilidad y profundidad semántica.

Para posicionar adecuadamente la contribución de este proyecto, fue necesario realizar un análisis crítico de las soluciones existentes a nivel global, agrupadas en tres grandes líneas de trabajo: primero, enfoques regionales en América Latina basados en análisis léxico y reglas manuales; segundo, la frontera de la extracción con Large Language Models (LLMs) mediante prompting y fine-tuning; y tercero, pipelines semánticos con descubrimiento no supervisado mediante embeddings y clustering.

El siguiente análisis demostrará que ninguna de estas líneas, de forma aislada, resolvía los desafíos metodológicos, geográficos y lingüísticos del mercado laboral tecnológico en América Latina. Esta fragmentación justificó la necesidad de una solución sintética y adaptada.

\subsection{Enfoques Regionales: Caracterización del Mercado con Métodos Léxicos}

La primera línea de trabajo comprende estudios pioneros en América Latina que validaron el uso de portales de empleo en línea como fuente de datos, pero emplearon metodologías de procesamiento de texto basadas en análisis léxico, frecuencias de términos y reglas manuales.

El estudio más completo fue el de Rubio Arrubla (2024) para el mercado colombiano \cite{rubio2025}. Este trabajo construyó una base de datos masiva mediante web scraping del portal elempleo.com para el periodo 2018-2023, abarcando más de 500,000 ofertas laborales. Su principal aporte fue la caracterización cuantitativa del impacto de la pandemia, demostrando un cambio estructural: las vacantes tecnológicas aumentaron 50\% en 18 meses post-pandemia. Se observó una caída en la demanda de herramientas ofimáticas tradicionales como Excel (35.8\% en 2018 a 17.4\% en 2023) y un surgimiento exponencial de tecnologías especializadas como NoSQL (12.3\%), Django (5.5\%) y React (5.3\%) para 2023 \cite{rubio2025}.

Metodológicamente, implementó una tipología propia de habilidades y clasificó vacantes mediante emparejamiento de texto basado en n-gramas y similitud contra la Clasificación Internacional Uniforme de Ocupaciones (CIUO). Sin embargo, su dependencia de la coincidencia léxica fue una limitación: el método perdía eficiencia a medida que aumentaban las palabras en los títulos, al no capturar el contexto general \cite{rubio2025}.

De forma análoga, Aguilera y Méndez (2018) para Argentina extrajeron datos de ZonaJobs y Bumeran mediante análisis de frecuencias y bigramas \cite{aguilera2018}. Para estandarizar el vocabulario informal, construyeron una lista de palabras clave semi-manual, limitando la escalabilidad y adaptabilidad a nuevas tecnologías.

Para México, Martínez Sánchez (2024) combinó datos de encuestas oficiales con scraping, basándose en frecuencia de términos y tipología manual para segmentar habilidades \cite{campos2024}.

Estos estudios regionales fueron cruciales para establecer la viabilidad de la recolección de datos, pero expusieron una brecha fundamental compartida: su dependencia de la correspondencia léxica explícita. Al basarse en frecuencias, n-gramas o listas predefinidas, estos sistemas eran metodológicamente frágiles ante la ambigüedad y variabilidad del lenguaje natural.

El Banco Interamericano de Desarrollo (BID) señaló la falta de pipelines modernos y automatizados en la región, destacando que la mayoría todavía se basa en reglas fijas o mapeos manuales sin incorporar embeddings ni NLP avanzado \cite{echeverria2022}. Esta constatación institucional refuerza la conclusión de un vacío sistémico: la ausencia de una solución que superara los enfoques léxicos para proporcionar análisis semántico, dinámico y escalable.

\subsection{La Frontera de la Extracción: El Uso de Large Language Models}

Paralelamente, una segunda línea de investigación a nivel internacional ha explorado el uso de LLMs para superar las limitaciones de los métodos léxicos, representando la frontera del estado del arte en extracción semántica.

Nguyen et al. (2024) investigaron el uso de LLMs de propósito general (GPT-3.5, GPT-4) en modalidad prompting sin re-entrenamiento (few-shot learning) \cite{nguyen2024}. Experimentaron con dos formatos de salida: extracción directa (``EXTRACTION-STYLE'') y etiquetado (``NER-STYLE''). Aunque los LLMs no igualaron la precisión de modelos supervisados tradicionales, demostraron capacidad superior para interpretar frases sintácticamente complejas. Sin embargo, el estudio advirtió sobre limitaciones: inconsistencia en formatos de salida, riesgo de ``alucinaciones'' (entidades no reales) y rendimiento cuantitativo inferior (F1-score entre 17.8\% y 27.8\%) \cite{nguyen2024}.

Tomando estas limitaciones como punto de partida, Herandi et al. (2024) representaron la siguiente evolución: el fine-tuning específico de un LLM \cite{herandi2024}. Ajustaron el modelo LLaMA 3 8B utilizando el dataset SkillSpan \cite{zhang2022}, diseñando un formato de salida estructurado en JSON que extraía la habilidad y su contexto textual. Este enfoque alcanzó el estado del arte (SOTA) con F1-score total de 64.8\% (skills: 54.3\%, knowledge: 74.2\%), superior a modelos supervisados previos y LLMs mediante prompting \cite{herandi2024}. El método garantizó consistencia y auditabilidad, resolviendo problemas prácticos de los LLMs.

A pesar de su sofisticación técnica, estos estudios comparten una limitación crucial: fueron desarrollados y validados casi exclusivamente sobre datasets en idioma inglés. El trabajo de Herandi et al. (2024) se fundamentó en SkillSpan, que contiene únicamente ofertas en inglés \cite{herandi2024}. Esta dependencia evidenció un vacío geográfico y lingüístico en la aplicación de técnicas de NLP avanzadas para el análisis del mercado laboral.

Si bien los LLMs representan la tecnología de punta, su aplicación efectiva no es trivial. El prompting simple resulta insuficiente en precisión y consistencia \cite{nguyen2024}, y las metodologías de fine-tuning, aunque superiores, estaban limitadas por la barrera del idioma de los datos de entrenamiento \cite{herandi2024}.

\subsection{Pipelines Semánticos y Descubrimiento No Supervisado}

La tercera línea se centra en arquitecturas de análisis completas que van más allá de la extracción para estructurar datos y descubrir patrones latentes de manera no supervisada, respondiendo cómo se agrupan las habilidades y evolucionan los perfiles laborales.

Lukauskas et al. (2023) es el pilar fundamental de esta aproximación \cite{lukauskas2023}. Su investigación en el mercado laboral de Lituania propuso y validó un pipeline de extremo a extremo que se ha convertido en referencia metodológica. El flujo comenzaba con extracción mediante Regex, seguido de vectorización con modelos basados en BERT (Sentence Transformers) para generar embeddings de 384 dimensiones. Conscientes de la ``maldición de la dimensionalidad'', compararon cinco métodos de reducción (PCA, t-SNE, UMAP, Trimap, Isomap), concluyendo que UMAP ofrecía los mejores resultados al preservar estructura local y global según la métrica de trustworthiness \cite{lukauskas2023}.

Finalmente, aplicaron y compararon algoritmos de clustering (K-means, DBSCAN, HDBSCAN, BIRCH, Affinity Propagation, Spectral), demostrando que HDBSCAN fue el más eficaz por su capacidad para identificar clústeres de formas y densidades variables y manejar ruido robustamente \cite{lukauskas2023}. El gran aporte fue proporcionar validación empírica para la secuencia completa Regex → Embeddings BERT → UMAP → HDBSCAN como metodología de vanguardia para descubrimiento automático de perfiles laborales coherentes a partir de más de 500,000 ofertas.

En una línea complementaria enfocada en estandarización, se encuentra la herramienta open-source ESCOX, presentada por Kavargyris et al. (2025) \cite{kavargyris2025}. ESCOX operacionaliza el mapeo semántico de texto no estructurado contra las taxonomías ESCO e ISCO-08. Su arquitectura usa un modelo Sentence Transformer pre-entrenado (all-MiniLM-L6-v2) para generar embeddings y calcula similitud del coseno contra entidades de ESCO, devolviendo aquellas que superan un umbral predefinido (0.6 para skills, 0.55 para occupations). Ofrece backend Flask API, matching por cosine similarity, umbrales ajustables, deployment con Docker Compose y GUI no-code \cite{kavargyris2025}.

En un caso de estudio con 6,500 ofertas de EURES en software engineering, ESCOX extrajo aproximadamente 7,400 habilidades y 6,100 ocupaciones. Las skills más frecuentes fueron Java (27.7\%), SQL (19.2\%), DevOps (12.8\%), Work independently (10.1\%) y Python (5.9\%) \cite{kavargyris2025}. El valor de ESCOX reside en su practicidad y naturaleza open-source. Sin embargo, sus autores reconocen que al ser un método basado en embeddings pre-entrenados sin fine-tuning, su precisión es inherentemente menor que modelos más especializados \cite{kavargyris2025}.

El trabajo de Kavas et al. (2024) abordó el desafío de clasificar ofertas laborales multilingües (en español e italiano) contra la taxonomía ESCO que está definida en inglés \cite{kavas2024}. Los autores propusieron un modelo híbrido de tres etapas: primero, utilizan embeddings multilingües (E5-large) para recuperar las 30 ocupaciones ESCO más similares mediante similitud coseno; segundo, enriquecen el contexto del LLM mediante Retrieval-Augmented Generation (RAG) para reducir alucinaciones; y tercero, emplean LLM Llama-3 8B optimizado con Chain-of-Thought y DSPy para seleccionar el título ocupacional final.

El sistema fue evaluado sobre 200 ofertas reales de InfoJobs (100 de Italia y 100 de España). La Tabla \ref{tab:kavas-results} resume los resultados obtenidos, comparando el desempeño del modelo para ambos idiomas.

\begin{table}[H]
\centering
\caption{Resultados del modelo híbrido de Kavas et al. (2024)}
\label{tab:kavas-results}
\small
\begin{tabular}{|l|c|c|c|}
\hline
\textbf{Componente} & \textbf{Métrica} & \textbf{Italia} & \textbf{España} \\
\hline
\multirow{2}{*}{LLM Llama-3 8B (CoT)} & Precisión - 5 & 0.32 & 0.28 \\
\cline{2-4}
 & Recall - 5 & 0.76 & 0.72 \\
\hline
Embeddings E5-large & Recall - 10 & 0.88 & 0.92 \\
\hline
\end{tabular}
\end{table}

Los resultados superaron los baselines previos (SkillGPT, MNLI) y validaron que el enfoque híbrido de tres etapas (embeddings, RAG, LLM) es efectivo para contextos multilingües \cite{kavas2024}. Este estudio demostró que los embeddings multilingües son fundamentales para lograr alta cobertura (recall), mientras que los LLMs permiten refinar la precisión mediante razonamiento contextual.

El estado del arte al inicio de este proyecto mostraba que ya existían pipelines robustos para análisis no supervisado y descubrimiento de perfiles \cite{lukauskas2023}, así como herramientas prácticas para estandarización semántica \cite{kavargyris2025}. No obstante, estas capacidades no se habían integrado en una solución única que también incorporara la potencia inferencial de los LLMs de última generación \cite{herandi2024}. Más importante aún, ninguna de estas arquitecturas avanzadas había sido desarrollada, adaptada o validada para el contexto específico del mercado laboral en América Latina y las particularidades lingüísticas del español en la región.

\subsection{Análisis Comparativo del Estado del Arte}

El análisis del contexto revela un panorama de investigación rico pero fragmentado, donde ninguna solución existente abordaba de manera integral los desafíos del mercado laboral tecnológico en América Latina. La Tabla~\ref{tab:estado-arte-comparativo} resume las características principales de las líneas de trabajo analizadas.

\begin{table}[H]
\centering
\caption{Comparación de enfoques en el estado del arte}
\label{tab:estado-arte-comparativo}
\small
\begin{tabular}{|p{2.5cm}|p{3.5cm}|p{3.5cm}|p{2.5cm}|}
\hline
\textbf{Enfoque} & \textbf{Ventajas} & \textbf{Limitaciones} & \textbf{Refs.} \\
\hline
Enfoques Regionales (Léxicos) & Validación de web scraping; Datos de alta frecuencia; Contexto local & Dependencia léxica; Escalabilidad limitada; No captura semántica & \cite{rubio2025, aguilera2018, campos2024} \\
\hline
LLMs Prompting & Flexibilidad; Sin entrenamiento; Captura contexto complejo & Inconsistencia de salida; Alucinaciones; F1 bajo (17-27\%) & \cite{nguyen2024} \\
\hline
LLMs Fine-tuned & SOTA en F1 (64.8\%); Salidas estructuradas; Auditabilidad & Requiere datasets anotados; Solo en inglés; Costoso computacionalmente & \cite{herandi2024, zhang2022} \\
\hline
Pipelines Semánticos & Descubrimiento no supervisado; Identificación de perfiles; Metodología validada & No incluye LLMs; Limitado a extracción regex inicial & \cite{lukauskas2023} \\
\hline
Herramientas de Estandarización & Open-source; Integración ESCO/ISCO; Fácil de usar & Precisión limitada; No captura skills emergentes & \cite{kavargyris2025} \\
\hline
\end{tabular}
\end{table}

\subsection{Identificación de Brechas en la Literatura}

<<<<<<< HEAD
El análisis comparativo de la literatura evidencia brechas fundamentales que ninguna solución existente resuelve de manera integral.
=======
El análisis comparativo evidencia cinco brechas fundamentales que ninguna solución existente resuelve de manera integral.
>>>>>>> 6a092de7

La brecha geográfica y lingüística: Los estudios de vanguardia con LLMs se desarrollaron exclusivamente sobre datasets en inglés \cite{herandi2024, zhang2022}, dejando un vacío metodológico para el análisis del mercado laboral en español latinoamericano. Las particularidades lingüísticas del ``Spanglish'' técnico característico de la región no han sido abordadas sistemáticamente.

En segundo lugar, se puede ver la brecha metodológica en la extracción: Los enfoques regionales validaron la recolección masiva de datos mediante web scraping \cite{rubio2025, aguilera2018, martinez2024}, pero se limitaron a análisis léxico sin capacidad semántica. Inversamente, los estudios internacionales con LLMs demostraron potencia inferencial \cite{nguyen2024, herandi2024} pero no fueron aplicados al contexto latinoamericano.

En cuanto a la fragmentación arquitectónica, las tres líneas de investigación operan de forma aislada. Los pipelines semánticos no integran LLMs \cite{lukauskas2023}, los estudios de LLMs no implementan análisis no supervisado completo \cite{herandi2024}, y los enfoques regionales no incorporan embeddings ni clustering \cite{rubio2025}.

Tambien se encontro la ausencia de validación comparativa ya que ningún estudio contrasta sistemáticamente métodos tradicionales (NER + Regex) contra LLMs en el mismo corpus, impidiendo cuantificar el valor agregado de cada enfoque. Los estudios evalúan técnicas de forma aislada sin proveer marco de validación empírica cruzada.

Por último, la barrera de actualización taxonómica: Las taxonomías estandarizadas como ESCO presentan actualización lenta frente al cambio tecnológico \cite{rubio2025}. Las tecnologías emergentes post-2022 (frameworks, herramientas cloud, metodologías) no están representadas en vocabularios controlados, limitando la capacidad de los sistemas basados únicamente en matching taxonómico.

Estas brechas fundamentan la necesidad de una solución que sintetice las fortalezas de las distintas líneas metodológicas, adapte las técnicas de vanguardia al contexto lingüístico latinoamericano, e integre capacidades de extracción semántica con análisis no supervisado en una arquitectura de extremo a extremo validada empíricamente.<|MERGE_RESOLUTION|>--- conflicted
+++ resolved
@@ -22,7 +22,7 @@
 
 Soft Skills (habilidades transversales) son capacidades relacionales e interpersonales transversales a dominios con evaluación subjetiva y relevancia estable \cite{aguilera2018}: liderazgo, comunicación, trabajo en equipo, resolución de problemas, adaptabilidad.
 
-Para NLP automatizado, las hard skills presentan ventaja por expresión léxica consistente (``Docker'' con variantes limitadas), mientras soft skills exhiben alta variabilidad lingüística (``trabajo en equipo'' = ``colaboración'', ``espíritu colaborativo'', ``teamwork'').
+Para NLP automatizado, las hard skills presentan ventaja por expresión léxica consistente (``Docker'' con variantes limitadas), mientras soft skills exhiben alta variabilidad lingüística (``trabajo en equipo'' = ``colaboración'', ``espíritu colaborativo'', ``teamwork'') \cite{martinez2024}.
 
 \subsection{Hard Skills IT en el Análisis Automatizado}
 
@@ -64,7 +64,7 @@
 
 Las habilidades extraídas deben representarse de forma que permita su análisis cuantitativo. Los Embeddings Semánticos son representaciones vectoriales en un espacio de alta dimensionalidad donde la distancia entre vectores refleja la similitud semántica entre textos \cite{kavas2024}. Esto permite capturar relaciones semánticas complejas, realizar búsquedas por similitud eficientemente y agrupar habilidades relacionadas.
 
-Dado que las ofertas laborales en América Latina contienen términos técnicos en inglés (``Spanglish''), es crucial el uso de Embeddings Multilingües, modelos entrenados para que textos con el mismo significado en diferentes idiomas tengan representaciones vectoriales cercanas en el mismo espacio semántico \cite{kavas2024}. Modelos populares incluyen E5-large, Sentence Transformers basados en BERT y multilingual-e5-base.
+Dado que las ofertas laborales en América Latina contienen términos técnicos en inglés (``Spanglish''), es crucial el uso de Embeddings Multilingües, modelos entrenados para que textos con el mismo significado en diferentes idiomas tengan representaciones vectoriales cercanas en el mismo espacio semántico \cite{echeverria2022, kavas2024}. Modelos populares incluyen E5-large, Sentence Transformers basados en BERT y multilingual-e5-base.
 
 \subsection{Análisis No Supervisado: UMAP y HDBSCAN}
 
@@ -94,7 +94,7 @@
 
 De forma análoga, Aguilera y Méndez (2018) para Argentina extrajeron datos de ZonaJobs y Bumeran mediante análisis de frecuencias y bigramas \cite{aguilera2018}. Para estandarizar el vocabulario informal, construyeron una lista de palabras clave semi-manual, limitando la escalabilidad y adaptabilidad a nuevas tecnologías.
 
-Para México, Martínez Sánchez (2024) combinó datos de encuestas oficiales con scraping, basándose en frecuencia de términos y tipología manual para segmentar habilidades \cite{campos2024}.
+Para México, Martínez Sánchez (2024) combinó datos de encuestas oficiales con scraping, basándose en frecuencia de términos y tipología manual para segmentar habilidades \cite{martinez2024}.
 
 Estos estudios regionales fueron cruciales para establecer la viabilidad de la recolección de datos, pero expusieron una brecha fundamental compartida: su dependencia de la correspondencia léxica explícita. Al basarse en frecuencias, n-gramas o listas predefinidas, estos sistemas eran metodológicamente frágiles ante la ambigüedad y variabilidad del lenguaje natural.
 
@@ -163,7 +163,7 @@
 \hline
 \textbf{Enfoque} & \textbf{Ventajas} & \textbf{Limitaciones} & \textbf{Refs.} \\
 \hline
-Enfoques Regionales (Léxicos) & Validación de web scraping; Datos de alta frecuencia; Contexto local & Dependencia léxica; Escalabilidad limitada; No captura semántica & \cite{rubio2025, aguilera2018, campos2024} \\
+Enfoques Regionales (Léxicos) & Validación de web scraping; Datos de alta frecuencia; Contexto local & Dependencia léxica; Escalabilidad limitada; No captura semántica & \cite{rubio2025, aguilera2018, martinez2024} \\
 \hline
 LLMs Prompting & Flexibilidad; Sin entrenamiento; Captura contexto complejo & Inconsistencia de salida; Alucinaciones; F1 bajo (17-27\%) & \cite{nguyen2024} \\
 \hline
@@ -178,11 +178,7 @@
 
 \subsection{Identificación de Brechas en la Literatura}
 
-<<<<<<< HEAD
-El análisis comparativo de la literatura evidencia brechas fundamentales que ninguna solución existente resuelve de manera integral.
-=======
 El análisis comparativo evidencia cinco brechas fundamentales que ninguna solución existente resuelve de manera integral.
->>>>>>> 6a092de7
 
 La brecha geográfica y lingüística: Los estudios de vanguardia con LLMs se desarrollaron exclusivamente sobre datasets en inglés \cite{herandi2024, zhang2022}, dejando un vacío metodológico para el análisis del mercado laboral en español latinoamericano. Las particularidades lingüísticas del ``Spanglish'' técnico característico de la región no han sido abordadas sistemáticamente.
 
