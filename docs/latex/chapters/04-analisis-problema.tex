\chapter{ANÁLISIS DEL PROBLEMA}

Este capítulo expone un análisis detallado del problema que el proyecto pretende solucionar, estableciendo el marco conceptual que guía el diseño de la solución técnica. Se presentan los principales requerimientos funcionales y no funcionales del sistema, las restricciones técnicas y metodológicas que delimitaron el alcance, y la especificación funcional de alto nivel de la arquitectura de pipeline. Este capítulo se enfoca en los aspectos fundamentales que determinaron las decisiones arquitectónicas posteriores.

\section{Requerimientos del sistema}

El observatorio debe satisfacer requerimientos funcionales, no funcionales y de datos que garanticen tanto las capacidades operativas como las propiedades de calidad del sistema.

\subsection{Requerimientos funcionales}

Los requerimientos funcionales definen las capacidades operativas que el observatorio debe implementar, organizadas según las siete etapas del pipeline de procesamiento. Los requerimientos clave incluyen:

<<<<<<< HEAD
\textbf{RF-1. Adquisición de datos:} El sistema debe ser capaz de recolectar automáticamente ofertas laborales de al menos 6 portales de empleo distribuidos en Colombia, México y Argentina, mediante técnicas de web scraping que respeten las políticas de robots.txt y los límites de tasa de peticiones de cada sitio \cite{orozco2019webscraping}. La arquitectura debe soportar tanto páginas estáticas (parsing HTML directo) como dinámicas (ejecución de JavaScript mediante headless browsers), permitiendo capturar campos estructurados como título, descripción, requisitos, ubicación, salario y portal de origen.

\textbf{RF-2. Normalización y limpieza:} El sistema debe preprocesar el texto extraído mediante técnicas de NLP, incluyendo tokenización, lematización, eliminación de caracteres especiales y normalización de codificación (UTF-8), adaptadas específicamente al español latinoamericano y al uso técnico del lenguaje en ofertas de empleo \cite{rubio2025}.

\textbf{RF-3. Extracción de habilidades:} El observatorio debe identificar y extraer menciones de habilidades técnicas, competencias y tecnologías presentes en las ofertas laborales mediante una arquitectura dual:
=======
>>>>>>> 177753e8
\begin{itemize}
    \item \textbf{Adquisición automatizada de datos}: Recolección de ofertas laborales desde portales de empleo en Colombia, México y Argentina mediante web scraping que soporte tanto contenido estático (HTML directo) como dinámico (JavaScript rendering).
    \item \textbf{Procesamiento de lenguaje natural}: Normalización y limpieza de texto adaptada al español latinoamericano técnico, incluyendo tokenización, lematización y manejo de ``Spanglish''.
    \item \textbf{Extracción dual de habilidades}: Pipeline A con NER y regex para habilidades explícitas; Pipeline B con LLMs para inferencia de habilidades implícitas.
    \item \textbf{Normalización taxonómica}: Mapeo de habilidades extraídas contra taxonomía ESCO mediante matching exacto y difuso (fuzzywuzzy $\geq$0.85).
    \item \textbf{Análisis no supervisado}: Generación de embeddings semánticos (768D), reducción dimensional (UMAP), y clustering jerárquico (HDBSCAN) para descubrir perfiles emergentes.
    \item \textbf{Trazabilidad completa}: Registro de metadatos de procesamiento (timestamps, versiones de modelos, parámetros) para reproducibilidad científica.
\end{itemize}

\subsection{Requerimientos no funcionales}

Los requerimientos no funcionales establecen las propiedades de calidad que garantizan la viabilidad técnica y operativa del sistema:

\begin{itemize}
    \item \textbf{Escalabilidad}: Capacidad de procesar 600,000 ofertas en 6 meses con latencias aceptables (extracción $<$30 seg/oferta, clustering $<$4 horas).
    \item \textbf{Multilingüismo}: Soporte nativo para español, inglés y mezcla técnica (``Spanglish'') en todos los modelos de NLP.
    \item \textbf{Reproducibilidad científica}: Semillas aleatorias fijas, versionado de modelos, y persistencia de datasets intermedios.
    \item \textbf{Eficiencia computacional}: Índices FAISS para búsqueda semántica en tiempo sub-lineal ($O(\log n)$).
    \item \textbf{Portabilidad y mantenibilidad}: Contenedorización Docker, adherencia a PEP 8, documentación técnica completa, y arquitectura modular extensible.
\end{itemize}

\subsection{Requerimientos de datos}

Los requerimientos de datos especifican las características del corpus de ofertas laborales:

\begin{itemize}
    \item \textbf{Cobertura geográfica}: Ofertas de Colombia, México y Argentina con al menos 2 portales por país.
    \item \textbf{Volumen y calidad}: Mínimo 100,000 ofertas con descripción $>$100 caracteres y al menos 2 habilidades identificables, tras deduplicación y filtrado de calidad.
    \item \textbf{Metadatos temporales}: Fecha de publicación, recolección y expiración para análisis de evolución temporal.
    \item \textbf{Representatividad sectorial}: Aunque enfocado en tecnología, captura de múltiples sectores (TI, finanzas, manufactura, salud) para identificar demanda transversal de competencias digitales.
\end{itemize}

\section{Restricciones}

Las restricciones representan limitaciones inherentes al problema, al contexto de operación o a las decisiones de alcance del proyecto. Se organizan en tres categorías: técnicas, de datos y metodológicas.

\subsection{Restricciones técnicas}

Las principales restricciones técnicas que afectaron el diseño del sistema incluyen:

\begin{itemize}
    \item \textbf{Medidas anti-bot de portales}: CAPTCHAs, rate limiting y bloqueos por IP que requieren delays adaptativos, rotación de user-agents y backoff exponencial.
    \item \textbf{Dinamismo del DOM}: Cambios frecuentes en la estructura HTML de portales que generan fragilidad en selectores CSS/XPath, requiriendo monitoreo de fallos y mecanismos de alerta.
    \item \textbf{Recursos computacionales limitados}: LLMs requieren GPU con 8GB+ VRAM, limitando el proyecto a modelos open-source de 3-4B parámetros ejecutables localmente.
    \item \textbf{Latencia de procesamiento LLM}: 40-45 segundos/oferta para procesamiento local versus métodos tradicionales, implicando trade-off entre calidad semántica y tiempos de procesamiento.
\end{itemize}

\subsection{Restricciones de datos}

Las características del dominio de ofertas laborales introducen restricciones significativas:

\begin{itemize}
    \item \textbf{Heterogeneidad de formatos}: Ausencia de estándar para publicación de ofertas, con campos, nomenclaturas y niveles de detalle diferentes entre portales.
    \item \textbf{Incompletitud de información}: Muchas ofertas omiten salario, requisitos detallados o tecnologías específicas, limitando la profundidad del análisis.
    \item \textbf{Ruido lingüístico}: Errores ortográficos, abreviaciones no estándar, mezcla de idiomas y uso informal que reduce efectividad de técnicas NLP entrenadas en corpus formales.
    \item \textbf{Volatilidad temporal}: Vigencia típica de 30-60 días requiere estrategias de recolección periódica y versionado de datos.
\end{itemize}

\subsection{Restricciones metodológicas}

El contexto de español latinoamericano técnico presenta desafíos metodológicos únicos:

\begin{itemize}
    \item \textbf{Ausencia de ground truth}: No existe dataset etiquetado de referencia para habilidades en ofertas laborales en español latinoamericano, dificultando evaluación cuantitativa rigurosa.
    \item \textbf{Subjetividad de ``habilidad'':} Definición inherentemente contextual (ej: ¿``trabajo en equipo'' es técnica o blanda? ¿``Microsoft Office'' debe segmentarse?).
    \item \textbf{Sesgo de fuente}: Portales de empleo excluyen ofertas en sitios corporativos directos, redes sociales o canales informales, introduciendo sesgo de formalidad y tamaño de empresa.
\end{itemize}

\section{Especificación funcional}

La especificación funcional describe el comportamiento de alto nivel del sistema mediante la definición de su arquitectura de pipeline de 7 etapas, las interfaces críticas entre módulos, y los casos de uso principales que el observatorio debe soportar.

\subsection{Arquitectura de pipeline de 7 etapas}

El observatorio se estructura como un pipeline secuencial de transformación de datos, donde cada etapa consume la salida de la anterior desde PostgreSQL, ejecuta su transformación especializada, y persiste resultados para la siguiente etapa:

\begin{enumerate}
    \item \textbf{Scraping}: Recolecta ofertas laborales de portales mediante Scrapy + Selenium $\to$ \texttt{raw\_jobs}
    \item \textbf{Normalización}: Limpia y estandariza texto UTF-8 $\to$ \texttt{description\_clean}, \texttt{combined\_text}
    \item \textbf{Extracción Pipeline A}: Aplica NER + Regex $\to$ \texttt{extracted\_skills}
    \item \textbf{Extracción Pipeline B}: Aplica LLM con prompt engineering $\to$ \texttt{enhanced\_skills}
    \item \textbf{Mapeo ESCO}: Normaliza contra taxonomía (exact + fuzzy) $\to$ \texttt{esco\_uri}, \texttt{esco\_preferred\_label}
    \item \textbf{Embeddings}: Genera vectores 768D con E5 Multilingual $\to$ \texttt{skill\_embeddings}
    \item \textbf{Clustering}: UMAP (768D$\to$2-3D) + HDBSCAN $\to$ \texttt{analysis\_results}
\end{enumerate}

La orquestación se gestiona mediante CLI único (Typer) que permite ejecución manual de etapas individuales o automatización completa mediante scheduler (APScheduler).

\subsection{Interfaces críticas}

El sistema define cuatro interfaces críticas que garantizan la comunicación entre módulos:

\begin{itemize}
    \item \textbf{Scraper-Database}: Pipeline personalizado \texttt{PostgreSQLPipeline} serializa items a JSON e inserta en \texttt{raw\_jobs} con deduplicación por hash SHA-256.
    \item \textbf{Extractor-ESCO}: Módulo \texttt{ESCOMatcher} con métodos \texttt{find\_\allowbreak exact\_\allowbreak match()} y \texttt{find\_\allowbreak fuzzy\_\allowbreak match()}, implementando memoización que reduce procesamiento batch de ~6.5h a ~6.5min (60× aceleración).
    \item \textbf{LLM-Processor}: Módulo \texttt{LLMHandler} abstrae llamadas a modelos locales (llama.cpp) o APIs remotas (OpenAI) con interfaz unificada que retorna JSON validado (Pydantic).
    \item \textbf{Orquestador-Pipeline}: \texttt{MasterController} expone comandos CLI con control de estado persistente en base de datos para reinicio tras fallos.
\end{itemize}

\subsection{Casos de uso principales}

El observatorio soporta cuatro casos de uso fundamentales:

\begin{itemize}
    \item \textbf{Recolección programada}: Scheduler (APScheduler) ejecuta spiders periódicamente para mantener corpus actualizado, con registro de métricas y alertas por caída de volumen.
    \item \textbf{Análisis temporal de demanda}: Generación automática de visualizaciones (heatmaps, gráficos de evolución) y reportes JSON con métricas de clustering por trimestre.
    \item \textbf{Validación de pipeline}: Comparación experimental de Pipeline A vs. B mediante métricas de solapamiento (Jaccard) y análisis cualitativo de habilidades únicas.
    \item \textbf{Extensibilidad geográfica}: Arquitectura modular permite agregar nuevos países implementando spiders heredados de \texttt{BaseSpider} sin modificaciones al pipeline de procesamiento.
\end{itemize}

\vspace{0.5cm}

\noindent\textit{Nota: La especificación técnica detallada de los requerimientos, restricciones y casos de uso presentados en este capítulo se encuentra en el Apéndice C.}<|MERGE_RESOLUTION|>--- conflicted
+++ resolved
@@ -10,17 +10,9 @@
 
 Los requerimientos funcionales definen las capacidades operativas que el observatorio debe implementar, organizadas según las siete etapas del pipeline de procesamiento. Los requerimientos clave incluyen:
 
-<<<<<<< HEAD
-\textbf{RF-1. Adquisición de datos:} El sistema debe ser capaz de recolectar automáticamente ofertas laborales de al menos 6 portales de empleo distribuidos en Colombia, México y Argentina, mediante técnicas de web scraping que respeten las políticas de robots.txt y los límites de tasa de peticiones de cada sitio \cite{orozco2019webscraping}. La arquitectura debe soportar tanto páginas estáticas (parsing HTML directo) como dinámicas (ejecución de JavaScript mediante headless browsers), permitiendo capturar campos estructurados como título, descripción, requisitos, ubicación, salario y portal de origen.
-
-\textbf{RF-2. Normalización y limpieza:} El sistema debe preprocesar el texto extraído mediante técnicas de NLP, incluyendo tokenización, lematización, eliminación de caracteres especiales y normalización de codificación (UTF-8), adaptadas específicamente al español latinoamericano y al uso técnico del lenguaje en ofertas de empleo \cite{rubio2025}.
-
-\textbf{RF-3. Extracción de habilidades:} El observatorio debe identificar y extraer menciones de habilidades técnicas, competencias y tecnologías presentes en las ofertas laborales mediante una arquitectura dual:
-=======
->>>>>>> 177753e8
 \begin{itemize}
-    \item \textbf{Adquisición automatizada de datos}: Recolección de ofertas laborales desde portales de empleo en Colombia, México y Argentina mediante web scraping que soporte tanto contenido estático (HTML directo) como dinámico (JavaScript rendering).
-    \item \textbf{Procesamiento de lenguaje natural}: Normalización y limpieza de texto adaptada al español latinoamericano técnico, incluyendo tokenización, lematización y manejo de ``Spanglish''.
+    \item \textbf{Adquisición automatizada de datos}: Recolección de ofertas laborales desde portales de empleo en Colombia, México y Argentina mediante web scraping que soporte tanto contenido estático (HTML directo) como dinámico (JavaScript rendering) \cite{orozco2019webscraping}.
+    \item \textbf{Procesamiento de lenguaje natural}: Normalización y limpieza de texto adaptada al español latinoamericano técnico, incluyendo tokenización, lematización y manejo de ``Spanglish'' \cite{rubio2025}.
     \item \textbf{Extracción dual de habilidades}: Pipeline A con NER y regex para habilidades explícitas; Pipeline B con LLMs para inferencia de habilidades implícitas.
     \item \textbf{Normalización taxonómica}: Mapeo de habilidades extraídas contra taxonomía ESCO mediante matching exacto y difuso (fuzzywuzzy $\geq$0.85).
     \item \textbf{Análisis no supervisado}: Generación de embeddings semánticos (768D), reducción dimensional (UMAP), y clustering jerárquico (HDBSCAN) para descubrir perfiles emergentes.
