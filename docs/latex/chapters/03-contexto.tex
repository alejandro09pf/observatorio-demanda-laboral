\chapter{CONTEXTO DEL PROYECTO}

\section{Conceptos Fundamentales del Dominio}

Antes de abordar los aspectos técnicos de la solución, es fundamental establecer el vocabulario específico del dominio del mercado laboral. Esta sección define los conceptos clave que estructuran el problema: las ofertas laborales como fuente primaria de datos, las habilidades como unidades de análisis, su tipología (hard vs. soft skills), y el rol de las taxonomías en la estandarización del conocimiento ocupacional.

\subsection{Ofertas Laborales y Avisos de Empleo}

Una oferta laboral (job posting) es un anuncio público de una vacante que especifica título del cargo, descripción de funciones, requisitos de formación, habilidades técnicas requeridas y condiciones del puesto \cite{rubio2025}. Las ofertas publicadas en portales de empleo constituyen una fuente de datos de alta frecuencia sobre demanda laboral, permitiendo capturar tendencias emergentes con granularidad temporal superior a encuestas tradicionales \cite{cardenas2015, rubio2025}. Sin embargo, representan únicamente ``demanda revelada'', excluyendo vacantes cubiertas por redes internas \cite{aguilera2018}. Los portales digitales (elempleo.com, computrabajo.com, LinkedIn) operan como observatorios del mercado laboral LATAM, proveyendo texto no estructurado procesable mediante NLP.

\subsection{Habilidades, Competencias y Skills}

El término skill (habilidad) se define como la unidad básica de conocimiento, capacidad técnica o destreza requerida para un rol laboral \cite{kavargyris2025}. Para este trabajo, se adopta la definición operacional de skill como cualquier mención textual en ofertas que describa capacidades requeridas: lenguajes (``Python''), metodologías (``Scrum''), herramientas (``Docker''), conceptos técnicos (``microservicios'') o competencias transversales (``trabajo en equipo'') \cite{nguyen2024}. Las skills operan como proxy de demanda laboral: frecuencia refleja intensidad de demanda, co-ocurrencia revela ecosistemas tecnológicos \cite{lukauskas2023}.

\subsection{Tipología de Habilidades: Hard Skills vs. Soft Skills}

Hard Skills (habilidades técnicas) son capacidades específicas, medibles y enseñables mediante educación formal, caracterizadas por ser específicas del rol, tener evaluación objetiva y experimentar evolución rápida \cite{rubio2025}. Ejemplos IT: lenguajes (Python, Java), frameworks (React, Django), cloud (AWS, Azure), bases de datos (PostgreSQL, MongoDB), metodologías (Agile, DevOps), herramientas (Docker, Kubernetes).

Soft Skills (habilidades transversales) son capacidades relacionales e interpersonales transversales a dominios con evaluación subjetiva y relevancia estable \cite{aguilera2018}: liderazgo, comunicación, trabajo en equipo, resolución de problemas, adaptabilidad.

Para NLP automatizado, las hard skills presentan ventaja por expresión léxica consistente (``Docker'' con variantes limitadas), mientras soft skills exhiben alta variabilidad lingüística (``trabajo en equipo'' = ``colaboración'', ``espíritu colaborativo'', ``teamwork'') \cite{martinez2024}.

\subsection{Hard Skills IT en el Análisis Automatizado}

<<<<<<< HEAD
Este trabajo se enfoca exclusivamente en hard skills IT por tres razones. Primero, las nomenclaturas estandarizadas globalmente facilitan extracción automatizada con alta precisión versus la ambigüedad semántica de soft skills \cite{nguyen2024}. Segundo, la trazabilidad a taxonomías ESCO (13k+ skills) y O*NET (233 skills subset) provee vocabularios controlados exhaustivos \cite{kavargyris2025, rubio2025}. Tercero, la identificación de tecnologías emergentes provee inteligencia accionable para actualización curricular \cite{rubio2025}.
=======
El análisis automatizado de ofertas laborales típicamente se enfoca en hard skills IT por tres razones. Primero, las nomenclaturas estandarizadas globalmente facilitan extracción automatizada con alta precisión versus la ambigüedad semántica de soft skills \cite{nguyen2024}. Segundo, la trazabilidad a taxonomías ESCO (13k+ skills) y O*NET (233 skills subset) provee vocabularios controlados exhaustivos \cite{kavargyris2025, rubio2025}. Tercero, la identificación de tecnologías emergentes provee inteligencia accionable para actualización curricular \cite{echeverria2022}.
>>>>>>> 177753e8

Las hard skills IT abarcan categorías como: lenguajes de programación (Python, Java, JavaScript), frameworks web (Django, React, Spring Boot), bases de datos relacionales y NoSQL (PostgreSQL, MongoDB), plataformas cloud (AWS, Azure, GCP), herramientas DevOps (Docker, Kubernetes, Terraform), metodologías ágiles (Scrum, Kanban, CI/CD) y dominios especializados (Machine Learning, Data Science, Blockchain, Ciberseguridad).

\subsection{Taxonomías de Habilidades y Ocupaciones}

Una taxonomía de habilidades es un sistema jerárquico que organiza skills en categorías, establece relaciones semánticas y provee identificadores únicos. Cumplen tres funciones principales. Primero, la estandarización mediante la unificación de variantes léxicas (``JS'' → ``JavaScript'' en ESCO) \cite{kavargyris2025}. Segundo, la comparabilidad internacional ya que ESCO es multilingüe (27 idiomas UE), facilitando análisis transnacionales \cite{kavas2024}. Tercero, el mapeo de relaciones al conectar skills con ocupaciones y sectores económicos.

Limitación fundamental de las taxonomías: actualización lenta versus cambio tecnológico acelerado. ESCO v1.1.0 (2021) excluye tecnologías post-2022: ``ChatGPT'', ``LangChain'', ``Tailwind CSS'', ``dbt'', ``Terraform'' \cite{rubio2025}, generando ``skills emergentes'' sin representación en vocabularios controlados. Esta brecha temporal entre ciclos de actualización taxonómica (cada 2-3 años) y aparición de nuevas tecnologías (semanas/meses) plantea un desafío metodológico para los sistemas de análisis automatizado.

\section{Antecedentes Conceptuales}

Para comprender el diseño y la justificación de la solución desarrollada, es necesario fundamentar el proyecto en una serie de conceptos clave provenientes de la ingeniería de sistemas, la ciencia de datos y, fundamentalmente, del Procesamiento de Lenguaje Natural (NLP). Estos conceptos no actúan de forma aislada, sino que se articulan en un flujo metodológico que va desde la adquisición de datos brutos hasta la generación de conocimiento estructurado sobre el mercado laboral.

\subsection{Web Scraping y Adquisición de Datos}

El punto de partida del observatorio es la recolección de datos a gran escala desde fuentes web públicas. Esta tarea se realiza mediante Web Scraping, una técnica de extracción automatizada de información desde el código HTML de las páginas web \cite{orozco2019webscraping}. En el contexto del mercado laboral, esta técnica ha demostrado ser fundamental para obtener datos de alta frecuencia y granularidad directamente de los portales de empleo, superando las limitaciones de las encuestas y los reportes institucionales, que suelen ser retrospectivos y de baja periodicidad \cite{cardenas2015, rubio2025}.

El web scraping se distingue del simple \textit{crawling} en que no solo navega páginas web, sino que extrae y estructura información específica. Las técnicas modernas incluyen parsers HTML (BeautifulSoup, lxml), headless browsers (Playwright, Puppeteer) para contenido dinámico, control de rate limiting con throttling y backoff exponencial, y rotación de user-agents para evitar bloqueos.

La implementación debe seguir principios éticos y legales: respeto del archivo \texttt{robots.txt}, delays entre peticiones, registro de fuentes con sellos de tiempo, validación de datos extraídos y monitoreo de cambios en la estructura del DOM.

\subsection{Procesamiento de Lenguaje Natural (NLP)}

Una vez extraído el contenido textual de las ofertas laborales, el siguiente paso es prepararlo para el análisis computacional mediante técnicas de Procesamiento de Lenguaje Natural.

El preprocesamiento es fundamental para estandarizar los datos textuales. La Tokenización consiste en segmentar el texto en unidades mínimas o ``tokens'' (generalmente palabras o signos de puntuación) \cite{nguyen2024}, transformando cadenas continuas en secuencias discretas procesables. La Lematización reduce las palabras a su forma base o raíz gramatical, permitiendo agrupar variaciones morfológicas (por ejemplo, ``programar'', ``programando'' y ``programado'' se unifican bajo el lema ``programar'') \cite{echeverria2022}.

Con el texto limpio y normalizado, el núcleo del desafío consiste en la extracción de habilidades mediante un enfoque híbrido. Las Expresiones Regulares (Regex) permiten identificar secuencias de texto específicas con formatos predecibles \cite{lukauskas2023}, siendo efectivas para capturar tecnologías con nomenclaturas estandarizadas. El Reconocimiento de Entidades Nombradas (NER) es una técnica de NLP diseñada para identificar y clasificar entidades como habilidades y competencias \cite{herandi2024}, permitiendo reconocer habilidades en contextos gramaticales complejos.

\subsection{Large Language Models (LLMs)}

Para superar las limitaciones de la extracción de menciones explícitas, el proyecto incorpora Large Language Models (LLMs). Estos modelos de lenguaje a gran escala, como GPT o Llama 3, poseen capacidades de razonamiento contextual que permiten abordar desafíos más complejos \cite{herandi2024}.

A través del Prompt Engineering, es posible guiar a los LLMs para realizar tareas de enriquecimiento semántico: distinción entre habilidades explícitas e implícitas \cite{nguyen2024}, normalización de variantes terminológicas, clasificación según taxonomías predefinidas y generación de salidas estructuradas en formatos como JSON.

Existen diferentes modalidades de aplicación: zero-shot learning (sin ejemplos previos), few-shot learning (con algunos ejemplos en el prompt) \cite{nguyen2024} y fine-tuning (re-entrenamiento sobre datasets específicos) \cite{herandi2024, zhang2022}.

\subsection{Embeddings Semánticos y Representación Vectorial}

Las habilidades extraídas deben representarse de forma que permita su análisis cuantitativo. Los Embeddings Semánticos son representaciones vectoriales en un espacio de alta dimensionalidad donde la distancia entre vectores refleja la similitud semántica entre textos \cite{kavas2024}. Esto permite capturar relaciones semánticas complejas, realizar búsquedas por similitud eficientemente y agrupar habilidades relacionadas.

Dado que las ofertas laborales en América Latina contienen términos técnicos en inglés (``Spanglish''), es crucial el uso de Embeddings Multilingües, modelos entrenados para que textos con el mismo significado en diferentes idiomas tengan representaciones vectoriales cercanas en el mismo espacio semántico \cite{echeverria2022, kavas2024}. Modelos populares incluyen E5-large, Sentence Transformers basados en BERT y multilingual-e5-base.

\subsection{Análisis No Supervisado: UMAP y HDBSCAN}

Para descubrir patrones y estructuras latentes, se aplica un pipeline de análisis no supervisado. Debido a que los embeddings son vectores de muy alta dimensionalidad (768 dimensiones), lo que genera la ``maldición de la dimensionalidad'', se aplica UMAP (Uniform Manifold Approximation and Projection), un algoritmo no lineal que reduce dimensiones preservando la estructura local y global, superior a métodos lineales como PCA \cite{lukauskas2023}.

Sobre los datos reducidos se aplica HDBSCAN (Hierarchical Density-Based Spatial Clustering of Applications with Noise), un algoritmo de clustering basado en densidad. A diferencia de K-Means, HDBSCAN no requiere especificar el número de clústeres, identifica grupos de formas arbitrarias, separa puntos que no pertenecen a ningún grupo como ``ruido'' y funciona con clústeres de densidades variables \cite{lukauskas2023}. Esta secuencia metodológica permite la identificación automática de ``ecosistemas de habilidades'' y perfiles laborales emergentes.

\subsection{Taxonomías Estandarizadas: ESCO e ISCO}

Para asegurar la comparabilidad y estandarización de resultados, el sistema integra taxonomías internacionales. ESCO (European Skills, Competences, Qualifications and Occupations) es una taxonomía multilingüe desarrollada por la Comisión Europea que clasifica más de 13,000 habilidades y conocimientos de manera jerárquica \cite{kavargyris2025}. ISCO-08 (International Standard Classification of Occupations) es un estándar internacional de la OIT para clasificar ocupaciones, proporcionando un marco común para comparar datos ocupacionales entre países. Adicionalmente, se toma como referencia O*NET, un portal del Departamento de Trabajo de EE. UU. que reporta habilidades de alta demanda \cite{rubio2025}.

\section{Análisis del Contexto}

El desafío de extraer, analizar y comprender la demanda de habilidades a partir de ofertas de empleo en línea ha sido abordado desde múltiples frentes en la literatura académica y aplicada. Si bien el objetivo es común traducir texto en conocimiento accionable sobre el mercado laboral, las aproximaciones metodológicas varían significativamente en complejidad, escalabilidad y profundidad semántica.

Para posicionar adecuadamente la contribución de este proyecto, fue necesario realizar un análisis crítico de las soluciones existentes a nivel global, agrupadas en tres grandes líneas de trabajo: primero, enfoques regionales en América Latina basados en análisis léxico y reglas manuales; segundo, la frontera de la extracción con Large Language Models (LLMs) mediante prompting y fine-tuning; y tercero, pipelines semánticos con descubrimiento no supervisado mediante embeddings y clustering.

El siguiente análisis demostrará que ninguna de estas líneas, de forma aislada, resolvía los desafíos metodológicos, geográficos y lingüísticos del mercado laboral tecnológico en América Latina. Esta fragmentación justificó la necesidad de una solución sintética y adaptada.

\subsection{Enfoques Regionales: Caracterización del Mercado con Métodos Léxicos}

La primera línea de trabajo comprende estudios pioneros en América Latina que validaron el uso de portales de empleo en línea como fuente de datos, pero emplearon metodologías de procesamiento de texto basadas en análisis léxico, frecuencias de términos y reglas manuales.

El estudio más completo fue el de Rubio Arrubla (2024) para el mercado colombiano \cite{rubio2025}. Este trabajo construyó una base de datos masiva mediante web scraping del portal elempleo.com para el periodo 2018-2023, abarcando más de 500,000 ofertas laborales. Su principal aporte fue la caracterización cuantitativa del impacto de la pandemia, demostrando un cambio estructural: las vacantes tecnológicas aumentaron 50\% en 18 meses post-pandemia. Se observó una caída en la demanda de herramientas ofimáticas tradicionales como Excel (35.8\% en 2018 a 17.4\% en 2023) y un surgimiento exponencial de tecnologías especializadas como NoSQL (12.3\%), Django (5.5\%) y React (5.3\%) para 2023 \cite{rubio2025}.

Metodológicamente, implementó una tipología propia de habilidades y clasificó vacantes mediante emparejamiento de texto basado en n-gramas y similitud contra la Clasificación Internacional Uniforme de Ocupaciones (CIUO). Sin embargo, su dependencia de la coincidencia léxica fue una limitación: el método perdía eficiencia a medida que aumentaban las palabras en los títulos, al no capturar el contexto general \cite{rubio2025}.

De forma análoga, Aguilera y Méndez (2018) para Argentina extrajeron datos de ZonaJobs y Bumeran mediante análisis de frecuencias y bigramas \cite{aguilera2018}. Para estandarizar el vocabulario informal, construyeron una lista de palabras clave semi-manual, limitando la escalabilidad y adaptabilidad a nuevas tecnologías.

Para México, Martínez Sánchez (2024) combinó datos de encuestas oficiales con scraping, basándose en frecuencia de términos y tipología manual para segmentar habilidades \cite{martinez2024}.

Estos estudios regionales fueron cruciales para establecer la viabilidad de la recolección de datos, pero expusieron una brecha fundamental compartida: su dependencia de la correspondencia léxica explícita. Al basarse en frecuencias, n-gramas o listas predefinidas, estos sistemas eran metodológicamente frágiles ante la ambigüedad y variabilidad del lenguaje natural.

El Banco Interamericano de Desarrollo (BID) señaló la falta de pipelines modernos y automatizados en la región, destacando que la mayoría todavía se basa en reglas fijas o mapeos manuales sin incorporar embeddings ni NLP avanzado \cite{echeverria2022}. Esta constatación institucional refuerza la conclusión de un vacío sistémico: la ausencia de una solución que superara los enfoques léxicos para proporcionar análisis semántico, dinámico y escalable.

\subsection{La Frontera de la Extracción: El Uso de Large Language Models}

Paralelamente, una segunda línea de investigación a nivel internacional ha explorado el uso de LLMs para superar las limitaciones de los métodos léxicos, representando la frontera del estado del arte en extracción semántica.

Nguyen et al. (2024) investigaron el uso de LLMs de propósito general (GPT-3.5, GPT-4) en modalidad prompting sin re-entrenamiento (few-shot learning) \cite{nguyen2024}. Experimentaron con dos formatos de salida: extracción directa (``EXTRACTION-STYLE'') y etiquetado (``NER-STYLE''). Aunque los LLMs no igualaron la precisión de modelos supervisados tradicionales, demostraron capacidad superior para interpretar frases sintácticamente complejas. Sin embargo, el estudio advirtió sobre limitaciones: inconsistencia en formatos de salida, riesgo de ``alucinaciones'' (entidades no reales) y rendimiento cuantitativo inferior (F1-score entre 17.8\% y 27.8\%) \cite{nguyen2024}.

Tomando estas limitaciones como punto de partida, Herandi et al. (2024) representaron la siguiente evolución: el fine-tuning específico de un LLM \cite{herandi2024}. Ajustaron el modelo LLaMA 3 8B utilizando el dataset SkillSpan \cite{zhang2022}, diseñando un formato de salida estructurado en JSON que extraía la habilidad y su contexto textual. Este enfoque alcanzó el estado del arte (SOTA) con F1-score total de 64.8\% (skills: 54.3\%, knowledge: 74.2\%), superior a modelos supervisados previos y LLMs mediante prompting \cite{herandi2024}. El método garantizó consistencia y auditabilidad, resolviendo problemas prácticos de los LLMs.

A pesar de su sofisticación técnica, estos estudios comparten una limitación crucial: fueron desarrollados y validados casi exclusivamente sobre datasets en idioma inglés. El trabajo de Herandi et al. (2024) se fundamentó en SkillSpan, que contiene únicamente ofertas en inglés \cite{herandi2024}. Esta dependencia evidenció un vacío geográfico y lingüístico en la aplicación de técnicas de NLP avanzadas para el análisis del mercado laboral.

Si bien los LLMs representan la tecnología de punta, su aplicación efectiva no es trivial. El prompting simple resulta insuficiente en precisión y consistencia \cite{nguyen2024}, y las metodologías de fine-tuning, aunque superiores, estaban limitadas por la barrera del idioma de los datos de entrenamiento \cite{herandi2024}.

\subsection{Pipelines Semánticos y Descubrimiento No Supervisado}

La tercera línea se centra en arquitecturas de análisis completas que van más allá de la extracción para estructurar datos y descubrir patrones latentes de manera no supervisada, respondiendo cómo se agrupan las habilidades y evolucionan los perfiles laborales.

Lukauskas et al. (2023) es el pilar fundamental de esta aproximación \cite{lukauskas2023}. Su investigación en el mercado laboral de Lituania propuso y validó un pipeline de extremo a extremo que se ha convertido en referencia metodológica. El flujo comenzaba con extracción mediante Regex, seguido de vectorización con modelos basados en BERT (Sentence Transformers) para generar embeddings de 384 dimensiones. Conscientes de la ``maldición de la dimensionalidad'', compararon cinco métodos de reducción (PCA, t-SNE, UMAP, Trimap, Isomap), concluyendo que UMAP ofrecía los mejores resultados al preservar estructura local y global según la métrica de trustworthiness \cite{lukauskas2023}.

Finalmente, aplicaron y compararon algoritmos de clustering (K-means, DBSCAN, HDBSCAN, BIRCH, Affinity Propagation, Spectral), demostrando que HDBSCAN fue el más eficaz por su capacidad para identificar clústeres de formas y densidades variables y manejar ruido robustamente \cite{lukauskas2023}. El gran aporte fue proporcionar validación empírica para la secuencia completa Regex → Embeddings BERT → UMAP → HDBSCAN como metodología de vanguardia para descubrimiento automático de perfiles laborales coherentes a partir de más de 500,000 ofertas.

En una línea complementaria enfocada en estandarización, se encuentra la herramienta open-source ESCOX, presentada por Kavargyris et al. (2025) \cite{kavargyris2025}. ESCOX operacionaliza el mapeo semántico de texto no estructurado contra las taxonomías ESCO e ISCO-08. Su arquitectura usa un modelo Sentence Transformer pre-entrenado (all-MiniLM-L6-v2) para generar embeddings y calcula similitud del coseno contra entidades de ESCO, devolviendo aquellas que superan un umbral predefinido (0.6 para skills, 0.55 para occupations). Ofrece backend Flask API, matching por cosine similarity, umbrales ajustables, deployment con Docker Compose y GUI no-code \cite{kavargyris2025}.

En un caso de estudio con 6,500 ofertas de EURES en software engineering, ESCOX extrajo aproximadamente 7,400 habilidades y 6,100 ocupaciones. Las skills más frecuentes fueron Java (27.7\%), SQL (19.2\%), DevOps (12.8\%), Work independently (10.1\%) y Python (5.9\%) \cite{kavargyris2025}. El valor de ESCOX reside en su practicidad y naturaleza open-source. Sin embargo, sus autores reconocen que al ser un método basado en embeddings pre-entrenados sin fine-tuning, su precisión es inherentemente menor que modelos más especializados \cite{kavargyris2025}.

El trabajo de Kavas et al. (2024) abordó el desafío de clasificar ofertas laborales multilingües (en español e italiano) contra la taxonomía ESCO que está definida en inglés \cite{kavas2024}. Los autores propusieron un modelo híbrido de tres etapas: primero, utilizan embeddings multilingües (E5-large) para recuperar las 30 ocupaciones ESCO más similares mediante similitud coseno; segundo, enriquecen el contexto del LLM mediante Retrieval-Augmented Generation (RAG) para reducir alucinaciones; y tercero, emplean LLM Llama-3 8B optimizado con Chain-of-Thought y DSPy para seleccionar el título ocupacional final.

El sistema fue evaluado sobre 200 ofertas reales de InfoJobs (100 de Italia y 100 de España). La Tabla \ref{tab:kavas-results} resume los resultados obtenidos, comparando el desempeño del modelo para ambos idiomas.

\begin{table}[H]
\centering
\caption{Resultados del modelo híbrido de Kavas et al. (2024)}
\label{tab:kavas-results}
\small
\begin{tabular}{|l|c|c|c|}
\hline
\textbf{Componente} & \textbf{Métrica} & \textbf{Italia} & \textbf{España} \\
\hline
\multirow{2}{*}{LLM Llama-3 8B (CoT)} & Precisión@5 & 0.32 & 0.28 \\
\cline{2-4}
 & Recall@5 & 0.76 & 0.72 \\
\hline
Embeddings E5-large & Recall@10 & 0.88 & 0.92 \\
\hline
\end{tabular}
\end{table}

Los resultados superaron los baselines previos (SkillGPT, MNLI) y validaron que el enfoque híbrido de tres etapas (embeddings, RAG, LLM) es efectivo para contextos multilingües \cite{kavas2024}. Este estudio demostró que los embeddings multilingües son fundamentales para lograr alta cobertura (recall), mientras que los LLMs permiten refinar la precisión mediante razonamiento contextual.

El estado del arte al inicio de este proyecto mostraba que ya existían pipelines robustos para análisis no supervisado y descubrimiento de perfiles \cite{lukauskas2023}, así como herramientas prácticas para estandarización semántica \cite{kavargyris2025}. No obstante, estas capacidades no se habían integrado en una solución única que también incorporara la potencia inferencial de los LLMs de última generación \cite{herandi2024}. Más importante aún, ninguna de estas arquitecturas avanzadas había sido desarrollada, adaptada o validada para el contexto específico del mercado laboral en América Latina y las particularidades lingüísticas del español en la región.

\subsection{Análisis Comparativo del Estado del Arte}

El análisis del contexto revela un panorama de investigación rico pero fragmentado, donde ninguna solución existente abordaba de manera integral los desafíos del mercado laboral tecnológico en América Latina. La Tabla~\ref{tab:estado-arte-comparativo} resume las características principales de las líneas de trabajo analizadas.

\begin{table}[H]
\centering
\caption{Comparación de enfoques en el estado del arte}
\label{tab:estado-arte-comparativo}
\small
\begin{tabular}{|p{2.5cm}|p{3.5cm}|p{3.5cm}|p{2.5cm}|}
\hline
\textbf{Enfoque} & \textbf{Ventajas} & \textbf{Limitaciones} & \textbf{Refs.} \\
\hline
Enfoques Regionales (Léxicos) & Validación de web scraping; Datos de alta frecuencia; Contexto local & Dependencia léxica; Escalabilidad limitada; No captura semántica & \cite{rubio2025, aguilera2018, martinez2024} \\
\hline
LLMs Prompting & Flexibilidad; Sin entrenamiento; Captura contexto complejo & Inconsistencia de salida; Alucinaciones; F1 bajo (17-27\%) & \cite{nguyen2024} \\
\hline
LLMs Fine-tuned & SOTA en F1 (64.8\%); Salidas estructuradas; Auditabilidad & Requiere datasets anotados; Solo en inglés; Costoso computacionalmente & \cite{herandi2024, zhang2022} \\
\hline
Pipelines Semánticos & Descubrimiento no supervisado; Identificación de perfiles; Metodología validada & No incluye LLMs; Limitado a extracción regex inicial & \cite{lukauskas2023} \\
\hline
Herramientas de Estandarización & Open-source; Integración ESCO/ISCO; Fácil de usar & Precisión limitada; No captura skills emergentes & \cite{kavargyris2025} \\
\hline
\end{tabular}
\end{table}

\subsection{Identificación de Brechas en la Literatura}

El análisis comparativo evidencia cinco brechas fundamentales que ninguna solución existente resuelve de manera integral:

\textbf{Brecha geográfica y lingüística}: Los estudios de vanguardia con LLMs se desarrollaron exclusivamente sobre datasets en inglés \cite{herandi2024, zhang2022}, dejando un vacío metodológico para el análisis del mercado laboral en español latinoamericano. Las particularidades lingüísticas del ``Spanglish'' técnico característico de la región no han sido abordadas sistemáticamente.

\textbf{Brecha metodológica en la extracción}: Los enfoques regionales validaron la recolección masiva de datos mediante web scraping \cite{rubio2025, aguilera2018, martinez2024}, pero se limitaron a análisis léxico sin capacidad semántica. Inversamente, los estudios internacionales con LLMs demostraron potencia inferencial \cite{nguyen2024, herandi2024} pero no fueron aplicados al contexto latinoamericano.

\textbf{Fragmentación arquitectónica}: Las tres líneas de investigación operan de forma aislada. Los pipelines semánticos no integran LLMs \cite{lukauskas2023}, los estudios de LLMs no implementan análisis no supervisado completo \cite{herandi2024}, y los enfoques regionales no incorporan embeddings ni clustering \cite{rubio2025}.

\textbf{Ausencia de validación comparativa}: Ningún estudio contrasta sistemáticamente métodos tradicionales (NER + Regex) contra LLMs en el mismo corpus, impidiendo cuantificar el valor agregado de cada enfoque. Los estudios evalúan técnicas de forma aislada sin proveer marco de validación empírica cruzada.

\textbf{Barrera de actualización taxonómica}: Las taxonomías estandarizadas como ESCO presentan actualización lenta frente al cambio tecnológico \cite{rubio2025}. Las tecnologías emergentes post-2022 (frameworks, herramientas cloud, metodologías) no están representadas en vocabularios controlados, limitando la capacidad de los sistemas basados únicamente en matching taxonómico.

Estas brechas fundamentan la necesidad de una solución que sintetice las fortalezas de las distintas líneas metodológicas, adapte las técnicas de vanguardia al contexto lingüístico latinoamericano, e integre capacidades de extracción semántica con análisis no supervisado en una arquitectura de extremo a extremo validada empíricamente.<|MERGE_RESOLUTION|>--- conflicted
+++ resolved
@@ -22,11 +22,7 @@
 
 \subsection{Hard Skills IT en el Análisis Automatizado}
 
-<<<<<<< HEAD
 Este trabajo se enfoca exclusivamente en hard skills IT por tres razones. Primero, las nomenclaturas estandarizadas globalmente facilitan extracción automatizada con alta precisión versus la ambigüedad semántica de soft skills \cite{nguyen2024}. Segundo, la trazabilidad a taxonomías ESCO (13k+ skills) y O*NET (233 skills subset) provee vocabularios controlados exhaustivos \cite{kavargyris2025, rubio2025}. Tercero, la identificación de tecnologías emergentes provee inteligencia accionable para actualización curricular \cite{rubio2025}.
-=======
-El análisis automatizado de ofertas laborales típicamente se enfoca en hard skills IT por tres razones. Primero, las nomenclaturas estandarizadas globalmente facilitan extracción automatizada con alta precisión versus la ambigüedad semántica de soft skills \cite{nguyen2024}. Segundo, la trazabilidad a taxonomías ESCO (13k+ skills) y O*NET (233 skills subset) provee vocabularios controlados exhaustivos \cite{kavargyris2025, rubio2025}. Tercero, la identificación de tecnologías emergentes provee inteligencia accionable para actualización curricular \cite{echeverria2022}.
->>>>>>> 177753e8
 
 Las hard skills IT abarcan categorías como: lenguajes de programación (Python, Java, JavaScript), frameworks web (Django, React, Spring Boot), bases de datos relacionales y NoSQL (PostgreSQL, MongoDB), plataformas cloud (AWS, Azure, GCP), herramientas DevOps (Docker, Kubernetes, Terraform), metodologías ágiles (Scrum, Kanban, CI/CD) y dominios especializados (Machine Learning, Data Science, Blockchain, Ciberseguridad).
 
